CONFIGURATION FILE
------------------

The git configuration file contains a number of variables that affect
the git command's behavior. The `.git/config` file in each repository
is used to store the configuration for that repository, and
`$HOME/.gitconfig` is used to store a per-user configuration as
fallback values for the `.git/config` file. The file `/etc/gitconfig`
can be used to store a system-wide default configuration.

The configuration variables are used by both the git plumbing
and the porcelains. The variables are divided into sections, wherein
the fully qualified variable name of the variable itself is the last
dot-separated segment and the section name is everything before the last
dot. The variable names are case-insensitive and only alphanumeric
characters are allowed. Some variables may appear multiple times.

Syntax
~~~~~~

The syntax is fairly flexible and permissive; whitespaces are mostly
ignored.  The '#' and ';' characters begin comments to the end of line,
blank lines are ignored.

The file consists of sections and variables.  A section begins with
the name of the section in square brackets and continues until the next
section begins.  Section names are not case sensitive.  Only alphanumeric
characters, `-` and `.` are allowed in section names.  Each variable
must belong to some section, which means that there must be a section
header before the first setting of a variable.

Sections can be further divided into subsections.  To begin a subsection
put its name in double quotes, separated by space from the section name,
in the section header, like in the example below:

--------
	[section "subsection"]

--------

Subsection names are case sensitive and can contain any characters except
newline (doublequote `"` and backslash have to be escaped as `\"` and `\\`,
respectively).  Section headers cannot span multiple
lines.  Variables may belong directly to a section or to a given subsection.
You can have `[section]` if you have `[section "subsection"]`, but you
don't need to.

There is also a case insensitive alternative `[section.subsection]` syntax.
In this syntax, subsection names follow the same restrictions as for section
names.

All the other lines (and the remainder of the line after the section
header) are recognized as setting variables, in the form
'name = value'.  If there is no equal sign on the line, the entire line
is taken as 'name' and the variable is recognized as boolean "true".
The variable names are case-insensitive and only alphanumeric
characters and `-` are allowed.  There can be more than one value
for a given variable; we say then that variable is multivalued.

Leading and trailing whitespace in a variable value is discarded.
Internal whitespace within a variable value is retained verbatim.

The values following the equals sign in variable assign are all either
a string, an integer, or a boolean.  Boolean values may be given as yes/no,
0/1, true/false or on/off.  Case is not significant in boolean values, when
converting value to the canonical form using '--bool' type specifier;
'git-config' will ensure that the output is "true" or "false".

String values may be entirely or partially enclosed in double quotes.
You need to enclose variable values in double quotes if you want to
preserve leading or trailing whitespace, or if the variable value contains
comment characters (i.e. it contains '#' or ';').
Double quote `"` and backslash `\` characters in variable values must
be escaped: use `\"` for `"` and `\\` for `\`.

The following escape sequences (beside `\"` and `\\`) are recognized:
`\n` for newline character (NL), `\t` for horizontal tabulation (HT, TAB)
and `\b` for backspace (BS).  No other char escape sequence, nor octal
char sequences are valid.

Variable values ending in a `\` are continued on the next line in the
customary UNIX fashion.

Some variables may require a special value format.

Example
~~~~~~~

	# Core variables
	[core]
		; Don't trust file modes
		filemode = false

	# Our diff algorithm
	[diff]
		external = /usr/local/bin/diff-wrapper
		renames = true

	[branch "devel"]
		remote = origin
		merge = refs/heads/devel

	# Proxy settings
	[core]
		gitProxy="ssh" for "kernel.org"
		gitProxy=default-proxy ; for the rest

Variables
~~~~~~~~~

Note that this list is non-comprehensive and not necessarily complete.
For command-specific variables, you will find a more detailed description
in the appropriate manual page. You will find a description of non-core
porcelain configuration variables in the respective porcelain documentation.

advice.*::
	When set to 'true', display the given optional help message.
	When set to 'false', do not display. The configuration variables
	are:
+
--
	pushNonFastForward::
		Advice shown when linkgit:git-push[1] refuses
		non-fast-forward refs. Default: true.
	statusHints::
		Directions on how to stage/unstage/add shown in the
		output of linkgit:git-status[1] and the template shown
		when writing commit messages. Default: true.
	commitBeforeMerge::
		Advice shown when linkgit:git-merge[1] refuses to
		merge to avoid overwritting local changes.
		Default: true.
--

core.fileMode::
	If false, the executable bit differences between the index and
	the working copy are ignored; useful on broken filesystems like FAT.
	See linkgit:git-update-index[1].
+
The default is true, except linkgit:git-clone[1] or linkgit:git-init[1]
will probe and set core.fileMode false if appropriate when the
repository is created.

core.ignoreCygwinFSTricks::
	This option is only used by Cygwin implementation of Git. If false,
	the Cygwin stat() and lstat() functions are used. This may be useful
	if your repository consists of a few separate directories joined in
	one hierarchy using Cygwin mount. If true, Git uses native Win32 API
	whenever it is possible and falls back to Cygwin functions only to
	handle symbol links. The native mode is more than twice faster than
	normal Cygwin l/stat() functions. True by default, unless core.filemode
	is true, in which case ignoreCygwinFSTricks is ignored as Cygwin's
	POSIX emulation is required to support core.filemode.

core.ignorecase::
	If true, this option enables various workarounds to enable
	git to work better on filesystems that are not case sensitive,
	like FAT. For example, if a directory listing finds
	"makefile" when git expects "Makefile", git will assume
	it is really the same file, and continue to remember it as
	"Makefile".
+
The default is false, except linkgit:git-clone[1] or linkgit:git-init[1]
will probe and set core.ignorecase true if appropriate when the repository
is created.

core.trustctime::
	If false, the ctime differences between the index and the
	working copy are ignored; useful when the inode change time
	is regularly modified by something outside Git (file system
	crawlers and some backup systems).
	See linkgit:git-update-index[1]. True by default.

core.quotepath::
	The commands that output paths (e.g. 'ls-files',
	'diff'), when not given the `-z` option, will quote
	"unusual" characters in the pathname by enclosing the
	pathname in a double-quote pair and with backslashes the
	same way strings in C source code are quoted.  If this
	variable is set to false, the bytes higher than 0x80 are
	not quoted but output as verbatim.  Note that double
	quote, backslash and control characters are always
	quoted without `-z` regardless of the setting of this
	variable.

core.autocrlf::
	If true, makes git convert `CRLF` at the end of lines in text files to
	`LF` when reading from the filesystem, and convert in reverse when
	writing to the filesystem.  The variable can be set to
	'input', in which case the conversion happens only while
	reading from the filesystem but files are written out with
	`LF` at the end of lines.  A file is considered
	"text" (i.e. be subjected to the autocrlf mechanism) based on
	the file's `crlf` attribute, or if `crlf` is unspecified,
	based on the file's contents.  See linkgit:gitattributes[5].

core.safecrlf::
	If true, makes git check if converting `CRLF` as controlled by
	`core.autocrlf` is reversible.  Git will verify if a command
	modifies a file in the work tree either directly or indirectly.
	For example, committing a file followed by checking out the
	same file should yield the original file in the work tree.  If
	this is not the case for the current setting of
	`core.autocrlf`, git will reject the file.  The variable can
	be set to "warn", in which case git will only warn about an
	irreversible conversion but continue the operation.
+
CRLF conversion bears a slight chance of corrupting data.
autocrlf=true will convert CRLF to LF during commit and LF to
CRLF during checkout.  A file that contains a mixture of LF and
CRLF before the commit cannot be recreated by git.  For text
files this is the right thing to do: it corrects line endings
such that we have only LF line endings in the repository.
But for binary files that are accidentally classified as text the
conversion can corrupt data.
+
If you recognize such corruption early you can easily fix it by
setting the conversion type explicitly in .gitattributes.  Right
after committing you still have the original file in your work
tree and this file is not yet corrupted.  You can explicitly tell
git that this file is binary and git will handle the file
appropriately.
+
Unfortunately, the desired effect of cleaning up text files with
mixed line endings and the undesired effect of corrupting binary
files cannot be distinguished.  In both cases CRLFs are removed
in an irreversible way.  For text files this is the right thing
to do because CRLFs are line endings, while for binary files
converting CRLFs corrupts data.
+
Note, this safety check does not mean that a checkout will generate a
file identical to the original file for a different setting of
`core.autocrlf`, but only for the current one.  For example, a text
file with `LF` would be accepted with `core.autocrlf=input` and could
later be checked out with `core.autocrlf=true`, in which case the
resulting file would contain `CRLF`, although the original file
contained `LF`.  However, in both work trees the line endings would be
consistent, that is either all `LF` or all `CRLF`, but never mixed.  A
file with mixed line endings would be reported by the `core.safecrlf`
mechanism.

core.symlinks::
	If false, symbolic links are checked out as small plain files that
	contain the link text. linkgit:git-update-index[1] and
	linkgit:git-add[1] will not change the recorded type to regular
	file. Useful on filesystems like FAT that do not support
	symbolic links.
+
The default is true, except linkgit:git-clone[1] or linkgit:git-init[1]
will probe and set core.symlinks false if appropriate when the repository
is created.

core.gitProxy::
	A "proxy command" to execute (as 'command host port') instead
	of establishing direct connection to the remote server when
	using the git protocol for fetching. If the variable value is
	in the "COMMAND for DOMAIN" format, the command is applied only
	on hostnames ending with the specified domain string. This variable
	may be set multiple times and is matched in the given order;
	the first match wins.
+
Can be overridden by the 'GIT_PROXY_COMMAND' environment variable
(which always applies universally, without the special "for"
handling).
+
The special string `none` can be used as the proxy command to
specify that no proxy be used for a given domain pattern.
This is useful for excluding servers inside a firewall from
proxy use, while defaulting to a common proxy for external domains.

core.ignoreStat::
	If true, commands which modify both the working tree and the index
	will mark the updated paths with the "assume unchanged" bit in the
	index. These marked files are then assumed to stay unchanged in the
	working copy, until you	mark them otherwise manually - Git will not
	detect the file changes	by lstat() calls. This is useful on systems
	where those are very slow, such as Microsoft Windows.
	See linkgit:git-update-index[1].
	False by default.

core.preferSymlinkRefs::
	Instead of the default "symref" format for HEAD
	and other symbolic reference files, use symbolic links.
	This is sometimes needed to work with old scripts that
	expect HEAD to be a symbolic link.

core.bare::
	If true this repository is assumed to be 'bare' and has no
	working directory associated with it.  If this is the case a
	number of commands that require a working directory will be
	disabled, such as linkgit:git-add[1] or linkgit:git-merge[1].
+
This setting is automatically guessed by linkgit:git-clone[1] or
linkgit:git-init[1] when the repository was created.  By default a
repository that ends in "/.git" is assumed to be not bare (bare =
false), while all other repositories are assumed to be bare (bare
= true).

core.worktree::
	Set the path to the root of the work tree.
	This can be overridden by the GIT_WORK_TREE environment
	variable and the '--work-tree' command line option. It can be
	an absolute path or a relative path to the .git directory,
	either specified by --git-dir or GIT_DIR, or automatically
	discovered.
	If --git-dir or GIT_DIR are specified but none of
	--work-tree, GIT_WORK_TREE and core.worktree is specified,
	the current working directory is regarded as the root of the
	work tree.
+
Note that this variable is honored even when set in a configuration
file in a ".git" subdirectory of a directory, and its value differs
from the latter directory (e.g. "/path/to/.git/config" has
core.worktree set to "/different/path"), which is most likely a
misconfiguration.  Running git commands in "/path/to" directory will
still use "/different/path" as the root of the work tree and can cause
great confusion to the users.

core.logAllRefUpdates::
	Enable the reflog. Updates to a ref <ref> is logged to the file
	"$GIT_DIR/logs/<ref>", by appending the new and old
	SHA1, the date/time and the reason of the update, but
	only when the file exists.  If this configuration
	variable is set to true, missing "$GIT_DIR/logs/<ref>"
	file is automatically created for branch heads.
+
This information can be used to determine what commit
was the tip of a branch "2 days ago".
+
This value is true by default in a repository that has
a working directory associated with it, and false by
default in a bare repository.

core.repositoryFormatVersion::
	Internal variable identifying the repository format and layout
	version.

core.sharedRepository::
	When 'group' (or 'true'), the repository is made shareable between
	several users in a group (making sure all the files and objects are
	group-writable). When 'all' (or 'world' or 'everybody'), the
	repository will be readable by all users, additionally to being
	group-shareable. When 'umask' (or 'false'), git will use permissions
	reported by umask(2). When '0xxx', where '0xxx' is an octal number,
	files in the repository will have this mode value. '0xxx' will override
	user's umask value (whereas the other options will only override
	requested parts of the user's umask value). Examples: '0660' will make
	the repo read/write-able for the owner and group, but inaccessible to
	others (equivalent to 'group' unless umask is e.g. '0022'). '0640' is a
	repository that is group-readable but not group-writable.
	See linkgit:git-init[1]. False by default.

core.warnAmbiguousRefs::
	If true, git will warn you if the ref name you passed it is ambiguous
	and might match multiple refs in the .git/refs/ tree. True by default.

core.compression::
	An integer -1..9, indicating a default compression level.
	-1 is the zlib default. 0 means no compression,
	and 1..9 are various speed/size tradeoffs, 9 being slowest.
	If set, this provides a default to other compression variables,
	such as 'core.loosecompression' and 'pack.compression'.

core.loosecompression::
	An integer -1..9, indicating the compression level for objects that
	are not in a pack file. -1 is the zlib default. 0 means no
	compression, and 1..9 are various speed/size tradeoffs, 9 being
	slowest.  If not set,  defaults to core.compression.  If that is
	not set,  defaults to 1 (best speed).

core.packedGitWindowSize::
	Number of bytes of a pack file to map into memory in a
	single mapping operation.  Larger window sizes may allow
	your system to process a smaller number of large pack files
	more quickly.  Smaller window sizes will negatively affect
	performance due to increased calls to the operating system's
	memory manager, but may improve performance when accessing
	a large number of large pack files.
+
Default is 1 MiB if NO_MMAP was set at compile time, otherwise 32
MiB on 32 bit platforms and 1 GiB on 64 bit platforms.  This should
be reasonable for all users/operating systems.  You probably do
not need to adjust this value.
+
Common unit suffixes of 'k', 'm', or 'g' are supported.

core.packedGitLimit::
	Maximum number of bytes to map simultaneously into memory
	from pack files.  If Git needs to access more than this many
	bytes at once to complete an operation it will unmap existing
	regions to reclaim virtual address space within the process.
+
Default is 256 MiB on 32 bit platforms and 8 GiB on 64 bit platforms.
This should be reasonable for all users/operating systems, except on
the largest projects.  You probably do not need to adjust this value.
+
Common unit suffixes of 'k', 'm', or 'g' are supported.

core.deltaBaseCacheLimit::
	Maximum number of bytes to reserve for caching base objects
	that multiple deltafied objects reference.  By storing the
	entire decompressed base objects in a cache Git is able
	to avoid unpacking and decompressing frequently used base
	objects multiple times.
+
Default is 16 MiB on all platforms.  This should be reasonable
for all users/operating systems, except on the largest projects.
You probably do not need to adjust this value.
+
Common unit suffixes of 'k', 'm', or 'g' are supported.

core.excludesfile::
	In addition to '.gitignore' (per-directory) and
	'.git/info/exclude', git looks into this file for patterns
	of files which are not meant to be tracked.  "{tilde}/" is expanded
	to the value of `$HOME` and "{tilde}user/" to the specified user's
	home directory.  See linkgit:gitignore[5].

core.editor::
	Commands such as `commit` and `tag` that lets you edit
	messages by launching an editor uses the value of this
	variable when it is set, and the environment variable
	`GIT_EDITOR` is not set.  See linkgit:git-var[1].

core.pager::
	The command that git will use to paginate output.  Can
	be overridden with the `GIT_PAGER` environment
	variable.  Note that git sets the `LESS` environment
	variable to `FRSX` if it is unset when it runs the
	pager.  One can change these settings by setting the
	`LESS` variable to some other value.  Alternately,
	these settings can be overridden on a project or
	global basis by setting the `core.pager` option.
	Setting `core.pager` has no affect on the `LESS`
	environment variable behaviour above, so if you want
	to override git's default settings this way, you need
	to be explicit.  For example, to disable the S option
	in a backward compatible manner, set `core.pager`
	to `less -+$LESS -FRX`.  This will be passed to the
	shell by git, which will translate the final command to
	`LESS=FRSX less -+FRSX -FRX`.

core.whitespace::
	A comma separated list of common whitespace problems to
	notice.  'git-diff' will use `color.diff.whitespace` to
	highlight them, and 'git-apply --whitespace=error' will
	consider them as errors.  You can prefix `-` to disable
	any of them (e.g. `-trailing-space`):
+
* `blank-at-eol` treats trailing whitespaces at the end of the line
  as an error (enabled by default).
* `space-before-tab` treats a space character that appears immediately
  before a tab character in the initial indent part of the line as an
  error (enabled by default).
* `indent-with-non-tab` treats a line that is indented with 8 or more
  space characters as an error (not enabled by default).
* `blank-at-eof` treats blank lines added at the end of file as an error
  (enabled by default).
* `trailing-space` is a short-hand to cover both `blank-at-eol` and
  `blank-at-eof`.
* `cr-at-eol` treats a carriage-return at the end of line as
  part of the line terminator, i.e. with it, `trailing-space`
  does not trigger if the character before such a carriage-return
  is not a whitespace (not enabled by default).

core.fsyncobjectfiles::
	This boolean will enable 'fsync()' when writing object files.
+
This is a total waste of time and effort on a filesystem that orders
data writes properly, but can be useful for filesystems that do not use
journalling (traditional UNIX filesystems) or that only journal metadata
and not file contents (OS X's HFS+, or Linux ext3 with "data=writeback").

core.preloadindex::
	Enable parallel index preload for operations like 'git diff'
+
This can speed up operations like 'git diff' and 'git status' especially
on filesystems like NFS that have weak caching semantics and thus
relatively high IO latencies.  With this set to 'true', git will do the
index comparison to the filesystem data in parallel, allowing
overlapping IO's.

core.createObject::
	You can set this to 'link', in which case a hardlink followed by
	a delete of the source are used to make sure that object creation
	will not overwrite existing objects.
+
On some file system/operating system combinations, this is unreliable.
Set this config setting to 'rename' there; However, This will remove the
check that makes sure that existing object files will not get overwritten.

<<<<<<< HEAD
core.notesRef::
	When showing commit messages, also show notes which are stored in
	the given ref.  This ref is expected to contain files named
	after the full SHA-1 of the commit they annotate.
+
If such a file exists in the given ref, the referenced blob is read, and
appended to the commit message, separated by a "Notes:" line.  If the
given ref itself does not exist, it is not an error, but means that no
notes should be printed.
+
This setting defaults to "refs/notes/commits", and can be overridden by
the `GIT_NOTES_REF` environment variable.
=======
core.sparseCheckout::
	Enable "sparse checkout" feature. See section "Sparse checkout" in
	linkgit:git-read-tree[1] for more information.
>>>>>>> 8740773e

add.ignore-errors::
	Tells 'git-add' to continue adding files when some files cannot be
	added due to indexing errors. Equivalent to the '--ignore-errors'
	option of linkgit:git-add[1].

alias.*::
	Command aliases for the linkgit:git[1] command wrapper - e.g.
	after defining "alias.last = cat-file commit HEAD", the invocation
	"git last" is equivalent to "git cat-file commit HEAD". To avoid
	confusion and troubles with script usage, aliases that
	hide existing git commands are ignored. Arguments are split by
	spaces, the usual shell quoting and escaping is supported.
	quote pair and a backslash can be used to quote them.
+
If the alias expansion is prefixed with an exclamation point,
it will be treated as a shell command.  For example, defining
"alias.new = !gitk --all --not ORIG_HEAD", the invocation
"git new" is equivalent to running the shell command
"gitk --all --not ORIG_HEAD".  Note that shell commands will be
executed from the top-level directory of a repository, which may
not necessarily be the current directory.

apply.ignorewhitespace::
	When set to 'change', tells 'git-apply' to ignore changes in
	whitespace, in the same way as the '--ignore-space-change'
	option.
	When set to one of: no, none, never, false tells 'git-apply' to
	respect all whitespace differences.
	See linkgit:git-apply[1].

apply.whitespace::
	Tells 'git-apply' how to handle whitespaces, in the same way
	as the '--whitespace' option. See linkgit:git-apply[1].

branch.autosetupmerge::
	Tells 'git-branch' and 'git-checkout' to set up new branches
	so that linkgit:git-pull[1] will appropriately merge from the
	starting point branch. Note that even if this option is not set,
	this behavior can be chosen per-branch using the `--track`
	and `--no-track` options. The valid settings are: `false` -- no
	automatic setup is done; `true` -- automatic setup is done when the
	starting point is a remote branch; `always` -- automatic setup is
	done when the starting point is either a local branch or remote
	branch. This option defaults to true.

branch.autosetuprebase::
	When a new branch is created with 'git-branch' or 'git-checkout'
	that tracks another branch, this variable tells git to set
	up pull to rebase instead of merge (see "branch.<name>.rebase").
	When `never`, rebase is never automatically set to true.
	When `local`, rebase is set to true for tracked branches of
	other local branches.
	When `remote`, rebase is set to true for tracked branches of
	remote branches.
	When `always`, rebase will be set to true for all tracking
	branches.
	See "branch.autosetupmerge" for details on how to set up a
	branch to track another branch.
	This option defaults to never.

branch.<name>.remote::
	When in branch <name>, it tells 'git-fetch' and 'git-push' which
	remote to fetch from/push to.  It defaults to `origin` if no remote is
	configured. `origin` is also used if you are not on any branch.

branch.<name>.merge::
	Defines, together with branch.<name>.remote, the upstream branch
	for the given branch. It tells 'git-fetch'/'git-pull' which
	branch to merge and can also affect 'git-push' (see push.default).
	When in branch <name>, it tells 'git-fetch' the default
	refspec to be marked for merging in FETCH_HEAD. The value is
	handled like the remote part of a refspec, and must match a
	ref which is fetched from the remote given by
	"branch.<name>.remote".
	The merge information is used by 'git-pull' (which at first calls
	'git-fetch') to lookup the default branch for merging. Without
	this option, 'git-pull' defaults to merge the first refspec fetched.
	Specify multiple values to get an octopus merge.
	If you wish to setup 'git-pull' so that it merges into <name> from
	another branch in the local repository, you can point
	branch.<name>.merge to the desired branch, and use the special setting
	`.` (a period) for branch.<name>.remote.

branch.<name>.mergeoptions::
	Sets default options for merging into branch <name>. The syntax and
	supported options are the same as those of linkgit:git-merge[1], but
	option values containing whitespace characters are currently not
	supported.

branch.<name>.rebase::
	When true, rebase the branch <name> on top of the fetched branch,
	instead of merging the default branch from the default remote when
	"git pull" is run.
	*NOTE*: this is a possibly dangerous operation; do *not* use
	it unless you understand the implications (see linkgit:git-rebase[1]
	for details).

browser.<tool>.cmd::
	Specify the command to invoke the specified browser. The
	specified command is evaluated in shell with the URLs passed
	as arguments. (See linkgit:git-web--browse[1].)

browser.<tool>.path::
	Override the path for the given tool that may be used to
	browse HTML help (see '-w' option in linkgit:git-help[1]) or a
	working repository in gitweb (see linkgit:git-instaweb[1]).

clean.requireForce::
	A boolean to make git-clean do nothing unless given -f
	or -n.   Defaults to true.

color.branch::
	A boolean to enable/disable color in the output of
	linkgit:git-branch[1]. May be set to `always`,
	`false` (or `never`) or `auto` (or `true`), in which case colors are used
	only when the output is to a terminal. Defaults to false.

color.branch.<slot>::
	Use customized color for branch coloration. `<slot>` is one of
	`current` (the current branch), `local` (a local branch),
	`remote` (a tracking branch in refs/remotes/), `plain` (other
	refs).
+
The value for these configuration variables is a list of colors (at most
two) and attributes (at most one), separated by spaces.  The colors
accepted are `normal`, `black`, `red`, `green`, `yellow`, `blue`,
`magenta`, `cyan` and `white`; the attributes are `bold`, `dim`, `ul`,
`blink` and `reverse`.  The first color given is the foreground; the
second is the background.  The position of the attribute, if any,
doesn't matter.

color.diff::
	When set to `always`, always use colors in patch.
	When false (or `never`), never.  When set to `true` or `auto`, use
	colors only when the output is to the terminal. Defaults to false.

color.diff.<slot>::
	Use customized color for diff colorization.  `<slot>` specifies
	which part of the patch to use the specified color, and is one
	of `plain` (context text), `meta` (metainformation), `frag`
	(hunk header), 'func' (function in hunk header), `old` (removed lines),
	`new` (added lines), `commit` (commit headers), or `whitespace`
	(highlighting whitespace errors). The values of these variables may be
	specified as in color.branch.<slot>.

color.grep::
	When set to `always`, always highlight matches.  When `false` (or
	`never`), never.  When set to `true` or `auto`, use color only
	when the output is written to the terminal.  Defaults to `false`.

color.grep.external::
	The string value of this variable is passed to an external 'grep'
	command as a command line option if match highlighting is turned
	on.  If set to an empty string, no option is passed at all,
	turning off coloring for external 'grep' calls; this is the default.
	For GNU grep, set it to `--color=always` to highlight matches even
	when a pager is used.

color.grep.match::
	Use customized color for matches.  The value of this variable
	may be specified as in color.branch.<slot>.  It is passed using
	the environment variables 'GREP_COLOR' and 'GREP_COLORS' when
	calling an external 'grep'.

color.interactive::
	When set to `always`, always use colors for interactive prompts
	and displays (such as those used by "git-add --interactive").
	When false (or `never`), never.  When set to `true` or `auto`, use
	colors only when the output is to the terminal. Defaults to false.

color.interactive.<slot>::
	Use customized color for 'git-add --interactive'
	output. `<slot>` may be `prompt`, `header`, `help` or `error`, for
	four distinct types of normal output from interactive
	commands.  The values of these variables may be specified as
	in color.branch.<slot>.

color.pager::
	A boolean to enable/disable colored output when the pager is in
	use (default is true).

color.showbranch::
	A boolean to enable/disable color in the output of
	linkgit:git-show-branch[1]. May be set to `always`,
	`false` (or `never`) or `auto` (or `true`), in which case colors are used
	only when the output is to a terminal. Defaults to false.

color.status::
	A boolean to enable/disable color in the output of
	linkgit:git-status[1]. May be set to `always`,
	`false` (or `never`) or `auto` (or `true`), in which case colors are used
	only when the output is to a terminal. Defaults to false.

color.status.<slot>::
	Use customized color for status colorization. `<slot>` is
	one of `header` (the header text of the status message),
	`added` or `updated` (files which are added but not committed),
	`changed` (files which are changed but not added in the index),
	`untracked` (files which are not tracked by git), or
	`nobranch` (the color the 'no branch' warning is shown in, defaulting
	to red). The values of these variables may be specified as in
	color.branch.<slot>.

color.ui::
	When set to `always`, always use colors in all git commands which
	are capable of colored output. When false (or `never`), never. When
	set to `true` or `auto`, use colors only when the output is to the
	terminal. When more specific variables of color.* are set, they always
	take precedence over this setting. Defaults to false.

commit.template::
	Specify a file to use as the template for new commit messages.
	"{tilde}/" is expanded to the value of `$HOME` and "{tilde}user/" to the
	specified user's home directory.

diff.autorefreshindex::
	When using 'git-diff' to compare with work tree
	files, do not consider stat-only change as changed.
	Instead, silently run `git update-index --refresh` to
	update the cached stat information for paths whose
	contents in the work tree match the contents in the
	index.  This option defaults to true.  Note that this
	affects only 'git-diff' Porcelain, and not lower level
	'diff' commands such as 'git-diff-files'.

diff.external::
	If this config variable is set, diff generation is not
	performed using the internal diff machinery, but using the
	given command.  Can be overridden with the `GIT_EXTERNAL_DIFF'
	environment variable.  The command is called with parameters
	as described under "git Diffs" in linkgit:git[1].  Note: if
	you want to use an external diff program only on a subset of
	your files, you	might want to use linkgit:gitattributes[5] instead.

diff.mnemonicprefix::
	If set, 'git-diff' uses a prefix pair that is different from the
	standard "a/" and "b/" depending on what is being compared.  When
	this configuration is in effect, reverse diff output also swaps
	the order of the prefixes:
'git-diff';;
	compares the (i)ndex and the (w)ork tree;
'git-diff HEAD';;
	 compares a (c)ommit and the (w)ork tree;
'git diff --cached';;
	compares a (c)ommit and the (i)ndex;
'git-diff HEAD:file1 file2';;
	compares an (o)bject and a (w)ork tree entity;
'git diff --no-index a b';;
	compares two non-git things (1) and (2).

diff.renameLimit::
	The number of files to consider when performing the copy/rename
	detection; equivalent to the 'git-diff' option '-l'.

diff.renames::
	Tells git to detect renames.  If set to any boolean value, it
	will enable basic rename detection.  If set to "copies" or
	"copy", it will detect copies, as well.

diff.suppressBlankEmpty::
	A boolean to inhibit the standard behavior of printing a space
	before each empty output line. Defaults to false.

diff.tool::
	Controls which diff tool is used.  `diff.tool` overrides
	`merge.tool` when used by linkgit:git-difftool[1] and has
	the same valid values as `merge.tool` minus "tortoisemerge"
	and plus "kompare".

difftool.<tool>.path::
	Override the path for the given tool.  This is useful in case
	your tool is not in the PATH.

difftool.<tool>.cmd::
	Specify the command to invoke the specified diff tool.
	The specified command is evaluated in shell with the following
	variables available:  'LOCAL' is set to the name of the temporary
	file containing the contents of the diff pre-image and 'REMOTE'
	is set to the name of the temporary file containing the contents
	of the diff post-image.

difftool.prompt::
	Prompt before each invocation of the diff tool.

diff.wordRegex::
	A POSIX Extended Regular Expression used to determine what is a "word"
	when performing word-by-word difference calculations.  Character
	sequences that match the regular expression are "words", all other
	characters are *ignorable* whitespace.

fetch.unpackLimit::
	If the number of objects fetched over the git native
	transfer is below this
	limit, then the objects will be unpacked into loose object
	files. However if the number of received objects equals or
	exceeds this limit then the received pack will be stored as
	a pack, after adding any missing delta bases.  Storing the
	pack from a push can make the push operation complete faster,
	especially on slow filesystems.  If not set, the value of
	`transfer.unpackLimit` is used instead.

format.attach::
	Enable multipart/mixed attachments as the default for
	'format-patch'.  The value can also be a double quoted string
	which will enable attachments as the default and set the
	value as the boundary.  See the --attach option in
	linkgit:git-format-patch[1].

format.numbered::
	A boolean which can enable or disable sequence numbers in patch
	subjects.  It defaults to "auto" which enables it only if there
	is more than one patch.  It can be enabled or disabled for all
	messages by setting it to "true" or "false".  See --numbered
	option in linkgit:git-format-patch[1].

format.headers::
	Additional email headers to include in a patch to be submitted
	by mail.  See linkgit:git-format-patch[1].

format.cc::
	Additional "Cc:" headers to include in a patch to be submitted
	by mail.  See the --cc option in linkgit:git-format-patch[1].

format.subjectprefix::
	The default for format-patch is to output files with the '[PATCH]'
	subject prefix. Use this variable to change that prefix.

format.suffix::
	The default for format-patch is to output files with the suffix
	`.patch`. Use this variable to change that suffix (make sure to
	include the dot if you want it).

format.pretty::
	The default pretty format for log/show/whatchanged command,
	See linkgit:git-log[1], linkgit:git-show[1],
	linkgit:git-whatchanged[1].

format.thread::
	The default threading style for 'git-format-patch'.  Can be
	a boolean value, or `shallow` or `deep`.  `shallow` threading
	makes every mail a reply to the head of the series,
	where the head is chosen from the cover letter, the
	`\--in-reply-to`, and the first patch mail, in this order.
	`deep` threading makes every mail a reply to the previous one.
	A true boolean value is the same as `shallow`, and a false
	value disables threading.

format.signoff::
    A boolean value which lets you enable the `-s/--signoff` option of
    format-patch by default. *Note:* Adding the Signed-off-by: line to a
    patch should be a conscious act and means that you certify you have
    the rights to submit this work under the same open source license.
    Please see the 'SubmittingPatches' document for further discussion.

gc.aggressiveWindow::
	The window size parameter used in the delta compression
	algorithm used by 'git-gc --aggressive'.  This defaults
	to 10.

gc.auto::
	When there are approximately more than this many loose
	objects in the repository, `git gc --auto` will pack them.
	Some Porcelain commands use this command to perform a
	light-weight garbage collection from time to time.  The
	default value is 6700.  Setting this to 0 disables it.

gc.autopacklimit::
	When there are more than this many packs that are not
	marked with `*.keep` file in the repository, `git gc
	--auto` consolidates them into one larger pack.  The
	default	value is 50.  Setting this to 0 disables it.

gc.packrefs::
	Running `git pack-refs` in a repository renders it
	unclonable by Git versions prior to 1.5.1.2 over dumb
	transports such as HTTP.  This variable determines whether
	'git gc' runs `git pack-refs`. This can be set to "nobare"
	to enable it within all non-bare repos or it can be set to a
	boolean value.  The default is `true`.

gc.pruneexpire::
	When 'git-gc' is run, it will call 'prune --expire 2.weeks.ago'.
	Override the grace period with this config variable.  The value
	"now" may be used to disable this  grace period and always prune
	unreachable objects immediately.

gc.reflogexpire::
	'git-reflog expire' removes reflog entries older than
	this time; defaults to 90 days.

gc.reflogexpireunreachable::
	'git-reflog expire' removes reflog entries older than
	this time and are not reachable from the current tip;
	defaults to 30 days.

gc.rerereresolved::
	Records of conflicted merge you resolved earlier are
	kept for this many days when 'git-rerere gc' is run.
	The default is 60 days.  See linkgit:git-rerere[1].

gc.rerereunresolved::
	Records of conflicted merge you have not resolved are
	kept for this many days when 'git-rerere gc' is run.
	The default is 15 days.  See linkgit:git-rerere[1].

gitcvs.commitmsgannotation::
	Append this string to each commit message. Set to empty string
	to disable this feature. Defaults to "via git-CVS emulator".

gitcvs.enabled::
	Whether the CVS server interface is enabled for this repository.
	See linkgit:git-cvsserver[1].

gitcvs.logfile::
	Path to a log file where the CVS server interface well... logs
	various stuff. See linkgit:git-cvsserver[1].

gitcvs.usecrlfattr::
	If true, the server will look up the `crlf` attribute for
	files to determine the '-k' modes to use. If `crlf` is set,
	the '-k' mode will be left blank, so cvs clients will
	treat it as text. If `crlf` is explicitly unset, the file
	will be set with '-kb' mode, which suppresses any newline munging
	the client might otherwise do. If `crlf` is not specified,
	then 'gitcvs.allbinary' is used. See linkgit:gitattributes[5].

gitcvs.allbinary::
	This is used if 'gitcvs.usecrlfattr' does not resolve
	the correct '-kb' mode to use. If true, all
	unresolved files are sent to the client in
	mode '-kb'. This causes the client to treat them
	as binary files, which suppresses any newline munging it
	otherwise might do. Alternatively, if it is set to "guess",
	then the contents of the file are examined to decide if
	it is binary, similar to 'core.autocrlf'.

gitcvs.dbname::
	Database used by git-cvsserver to cache revision information
	derived from the git repository. The exact meaning depends on the
	used database driver, for SQLite (which is the default driver) this
	is a filename. Supports variable substitution (see
	linkgit:git-cvsserver[1] for details). May not contain semicolons (`;`).
	Default: '%Ggitcvs.%m.sqlite'

gitcvs.dbdriver::
	Used Perl DBI driver. You can specify any available driver
        for this here, but it might not work. git-cvsserver is tested
	with 'DBD::SQLite', reported to work with 'DBD::Pg', and
	reported *not* to work with 'DBD::mysql'. Experimental feature.
	May not contain double colons (`:`). Default: 'SQLite'.
	See linkgit:git-cvsserver[1].

gitcvs.dbuser, gitcvs.dbpass::
	Database user and password. Only useful if setting 'gitcvs.dbdriver',
	since SQLite has no concept of database users and/or passwords.
	'gitcvs.dbuser' supports variable substitution (see
	linkgit:git-cvsserver[1] for details).

gitcvs.dbTableNamePrefix::
	Database table name prefix.  Prepended to the names of any
	database tables used, allowing a single database to be used
	for several repositories.  Supports variable substitution (see
	linkgit:git-cvsserver[1] for details).  Any non-alphabetic
	characters will be replaced with underscores.

All gitcvs variables except for 'gitcvs.usecrlfattr' and
'gitcvs.allbinary' can also be specified as
'gitcvs.<access_method>.<varname>' (where 'access_method'
is one of "ext" and "pserver") to make them apply only for the given
access method.

gui.commitmsgwidth::
	Defines how wide the commit message window is in the
	linkgit:git-gui[1]. "75" is the default.

gui.diffcontext::
	Specifies how many context lines should be used in calls to diff
	made by the linkgit:git-gui[1]. The default is "5".

gui.encoding::
	Specifies the default encoding to use for displaying of
	file contents in linkgit:git-gui[1] and linkgit:gitk[1].
	It can be overridden by setting the 'encoding' attribute
	for relevant files (see linkgit:gitattributes[5]).
	If this option is not set, the tools default to the
	locale encoding.

gui.matchtrackingbranch::
	Determines if new branches created with linkgit:git-gui[1] should
	default to tracking remote branches with matching names or
	not. Default: "false".

gui.newbranchtemplate::
	Is used as suggested name when creating new branches using the
	linkgit:git-gui[1].

gui.pruneduringfetch::
	"true" if linkgit:git-gui[1] should prune tracking branches when
	performing a fetch. The default value is "false".

gui.trustmtime::
	Determines if linkgit:git-gui[1] should trust the file modification
	timestamp or not. By default the timestamps are not trusted.

gui.spellingdictionary::
	Specifies the dictionary used for spell checking commit messages in
	the linkgit:git-gui[1]. When set to "none" spell checking is turned
	off.

gui.fastcopyblame::
	If true, 'git gui blame' uses '-C' instead of '-C -C' for original
	location detection. It makes blame significantly faster on huge
	repositories at the expense of less thorough copy detection.

gui.copyblamethreshold::
	Specifies the threshold to use in 'git gui blame' original location
	detection, measured in alphanumeric characters. See the
	linkgit:git-blame[1] manual for more information on copy detection.

gui.blamehistoryctx::
	Specifies the radius of history context in days to show in
	linkgit:gitk[1] for the selected commit, when the `Show History
	Context` menu item is invoked from 'git gui blame'. If this
	variable is set to zero, the whole history is shown.

guitool.<name>.cmd::
	Specifies the shell command line to execute when the corresponding item
	of the linkgit:git-gui[1] `Tools` menu is invoked. This option is
	mandatory for every tool. The command is executed from the root of
	the working directory, and in the environment it receives the name of
	the tool as 'GIT_GUITOOL', the name of the currently selected file as
	'FILENAME', and the name of the current branch as 'CUR_BRANCH' (if
	the head is detached, 'CUR_BRANCH' is empty).

guitool.<name>.needsfile::
	Run the tool only if a diff is selected in the GUI. It guarantees
	that 'FILENAME' is not empty.

guitool.<name>.noconsole::
	Run the command silently, without creating a window to display its
	output.

guitool.<name>.norescan::
	Don't rescan the working directory for changes after the tool
	finishes execution.

guitool.<name>.confirm::
	Show a confirmation dialog before actually running the tool.

guitool.<name>.argprompt::
	Request a string argument from the user, and pass it to the tool
	through the 'ARGS' environment variable. Since requesting an
	argument implies confirmation, the 'confirm' option has no effect
	if this is enabled. If the option is set to 'true', 'yes', or '1',
	the dialog uses a built-in generic prompt; otherwise the exact
	value of the variable is used.

guitool.<name>.revprompt::
	Request a single valid revision from the user, and set the
	'REVISION' environment variable. In other aspects this option
	is similar to 'argprompt', and can be used together with it.

guitool.<name>.revunmerged::
	Show only unmerged branches in the 'revprompt' subdialog.
	This is useful for tools similar to merge or rebase, but not
	for things like checkout or reset.

guitool.<name>.title::
	Specifies the title to use for the prompt dialog. The default
	is the tool name.

guitool.<name>.prompt::
	Specifies the general prompt string to display at the top of
	the dialog, before subsections for 'argprompt' and 'revprompt'.
	The default value includes the actual command.

help.browser::
	Specify the browser that will be used to display help in the
	'web' format. See linkgit:git-help[1].

help.format::
	Override the default help format used by linkgit:git-help[1].
	Values 'man', 'info', 'web' and 'html' are supported. 'man' is
	the default. 'web' and 'html' are the same.

help.autocorrect::
	Automatically correct and execute mistyped commands after
	waiting for the given number of deciseconds (0.1 sec). If more
	than one command can be deduced from the entered text, nothing
	will be executed.  If the value of this option is negative,
	the corrected command will be executed immediately. If the
	value is 0 - the command will be just shown but not executed.
	This is the default.

http.proxy::
	Override the HTTP proxy, normally configured using the 'http_proxy'
	environment variable (see linkgit:curl[1]).  This can be overridden
	on a per-remote basis; see remote.<name>.proxy

http.sslVerify::
	Whether to verify the SSL certificate when fetching or pushing
	over HTTPS. Can be overridden by the 'GIT_SSL_NO_VERIFY' environment
	variable.

http.sslCert::
	File containing the SSL certificate when fetching or pushing
	over HTTPS. Can be overridden by the 'GIT_SSL_CERT' environment
	variable.

http.sslKey::
	File containing the SSL private key when fetching or pushing
	over HTTPS. Can be overridden by the 'GIT_SSL_KEY' environment
	variable.

http.sslCertPasswordProtected::
	Enable git's password prompt for the SSL certificate.  Otherwise
	OpenSSL will prompt the user, possibly many times, if the
	certificate or private key is encrypted.  Can be overridden by the
	'GIT_SSL_CERT_PASSWORD_PROTECTED' environment variable.

http.sslCAInfo::
	File containing the certificates to verify the peer with when
	fetching or pushing over HTTPS. Can be overridden by the
	'GIT_SSL_CAINFO' environment variable.

http.sslCAPath::
	Path containing files with the CA certificates to verify the peer
	with when fetching or pushing over HTTPS. Can be overridden
	by the 'GIT_SSL_CAPATH' environment variable.

http.maxRequests::
	How many HTTP requests to launch in parallel. Can be overridden
	by the 'GIT_HTTP_MAX_REQUESTS' environment variable. Default is 5.

http.minSessions::
	The number of curl sessions (counted across slots) to be kept across
	requests. They will not be ended with curl_easy_cleanup() until
	http_cleanup() is invoked. If USE_CURL_MULTI is not defined, this
	value will be capped at 1. Defaults to 1.

http.postBuffer::
	Maximum size in bytes of the buffer used by smart HTTP
	transports when POSTing data to the remote system.
	For requests larger than this buffer size, HTTP/1.1 and
	Transfer-Encoding: chunked is used to avoid creating a
	massive pack file locally.  Default is 1 MiB, which is
	sufficient for most requests.

http.lowSpeedLimit, http.lowSpeedTime::
	If the HTTP transfer speed is less than 'http.lowSpeedLimit'
	for longer than 'http.lowSpeedTime' seconds, the transfer is aborted.
	Can be overridden by the 'GIT_HTTP_LOW_SPEED_LIMIT' and
	'GIT_HTTP_LOW_SPEED_TIME' environment variables.

http.noEPSV::
	A boolean which disables using of EPSV ftp command by curl.
	This can helpful with some "poor" ftp servers which don't
	support EPSV mode. Can be overridden by the 'GIT_CURL_FTP_NO_EPSV'
	environment variable. Default is false (curl will use EPSV).

i18n.commitEncoding::
	Character encoding the commit messages are stored in; git itself
	does not care per se, but this information is necessary e.g. when
	importing commits from emails or in the gitk graphical history
	browser (and possibly at other places in the future or in other
	porcelains). See e.g. linkgit:git-mailinfo[1]. Defaults to 'utf-8'.

i18n.logOutputEncoding::
	Character encoding the commit messages are converted to when
	running 'git-log' and friends.

imap::
	The configuration variables in the 'imap' section are described
	in linkgit:git-imap-send[1].

instaweb.browser::
	Specify the program that will be used to browse your working
	repository in gitweb. See linkgit:git-instaweb[1].

instaweb.httpd::
	The HTTP daemon command-line to start gitweb on your working
	repository. See linkgit:git-instaweb[1].

instaweb.local::
	If true the web server started by linkgit:git-instaweb[1] will
	be bound to the local IP (127.0.0.1).

instaweb.modulepath::
	The module path for an apache httpd used by linkgit:git-instaweb[1].

instaweb.port::
	The port number to bind the gitweb httpd to. See
	linkgit:git-instaweb[1].

interactive.singlekey::
	In interactive commands, allow the user to provide one-letter
	input with a single key (i.e., without hitting enter).
	Currently this is used only by the `\--patch` mode of
	linkgit:git-add[1].  Note that this setting is silently
	ignored if portable keystroke input is not available.

log.date::
	Set default date-time mode for the log command. Setting log.date
	value is similar to using 'git-log'\'s --date option. The value is one of the
	following alternatives: {relative,local,default,iso,rfc,short}.
	See linkgit:git-log[1].

log.showroot::
	If true, the initial commit will be shown as a big creation event.
	This is equivalent to a diff against an empty tree.
	Tools like linkgit:git-log[1] or linkgit:git-whatchanged[1], which
	normally hide the root commit will now show it. True by default.

mailmap.file::
	The location of an augmenting mailmap file. The default
	mailmap, located in the root of the repository, is loaded
	first, then the mailmap file pointed to by this variable.
	The location of the mailmap file may be in a repository
	subdirectory, or somewhere outside of the repository itself.
	See linkgit:git-shortlog[1] and linkgit:git-blame[1].

man.viewer::
	Specify the programs that may be used to display help in the
	'man' format. See linkgit:git-help[1].

man.<tool>.cmd::
	Specify the command to invoke the specified man viewer. The
	specified command is evaluated in shell with the man page
	passed as argument. (See linkgit:git-help[1].)

man.<tool>.path::
	Override the path for the given tool that may be used to
	display help in the 'man' format. See linkgit:git-help[1].

include::merge-config.txt[]

mergetool.<tool>.path::
	Override the path for the given tool.  This is useful in case
	your tool is not in the PATH.

mergetool.<tool>.cmd::
	Specify the command to invoke the specified merge tool.  The
	specified command is evaluated in shell with the following
	variables available: 'BASE' is the name of a temporary file
	containing the common base of the files to be merged, if available;
	'LOCAL' is the name of a temporary file containing the contents of
	the file on the current branch; 'REMOTE' is the name of a temporary
	file containing the contents of the file from the branch being
	merged; 'MERGED' contains the name of the file to which the merge
	tool should write the results of a successful merge.

mergetool.<tool>.trustExitCode::
	For a custom merge command, specify whether the exit code of
	the merge command can be used to determine whether the merge was
	successful.  If this is not set to true then the merge target file
	timestamp is checked and the merge assumed to have been successful
	if the file has been updated, otherwise the user is prompted to
	indicate the success of the merge.

mergetool.keepBackup::
	After performing a merge, the original file with conflict markers
	can be saved as a file with a `.orig` extension.  If this variable
	is set to `false` then this file is not preserved.  Defaults to
	`true` (i.e. keep the backup files).

mergetool.keepTemporaries::
	When invoking a custom merge tool, git uses a set of temporary
	files to pass to the tool. If the tool returns an error and this
	variable is set to `true`, then these temporary files will be
	preserved, otherwise they will be removed after the tool has
	exited. Defaults to `false`.

mergetool.prompt::
	Prompt before each invocation of the merge resolution program.

pack.window::
	The size of the window used by linkgit:git-pack-objects[1] when no
	window size is given on the command line. Defaults to 10.

pack.depth::
	The maximum delta depth used by linkgit:git-pack-objects[1] when no
	maximum depth is given on the command line. Defaults to 50.

pack.windowMemory::
	The window memory size limit used by linkgit:git-pack-objects[1]
	when no limit is given on the command line.  The value can be
	suffixed with "k", "m", or "g".  Defaults to 0, meaning no
	limit.

pack.compression::
	An integer -1..9, indicating the compression level for objects
	in a pack file. -1 is the zlib default. 0 means no
	compression, and 1..9 are various speed/size tradeoffs, 9 being
	slowest.  If not set,  defaults to core.compression.  If that is
	not set,  defaults to -1, the zlib default, which is "a default
	compromise between speed and compression (currently equivalent
	to level 6)."

pack.deltaCacheSize::
	The maximum memory in bytes used for caching deltas in
	linkgit:git-pack-objects[1] before writing them out to a pack.
	This cache is used to speed up the writing object phase by not
	having to recompute the final delta result once the best match
	for all objects is found.  Repacking large repositories on machines
	which are tight with memory might be badly impacted by this though,
	especially if this cache pushes the system into swapping.
	A value of 0 means no limit. The smallest size of 1 byte may be
	used to virtually disable this cache. Defaults to 256 MiB.

pack.deltaCacheLimit::
	The maximum size of a delta, that is cached in
	linkgit:git-pack-objects[1]. This cache is used to speed up the
	writing object phase by not having to recompute the final delta
	result once the best match for all objects is found. Defaults to 1000.

pack.threads::
	Specifies the number of threads to spawn when searching for best
	delta matches.  This requires that linkgit:git-pack-objects[1]
	be compiled with pthreads otherwise this option is ignored with a
	warning. This is meant to reduce packing time on multiprocessor
	machines. The required amount of memory for the delta search window
	is however multiplied by the number of threads.
	Specifying 0 will cause git to auto-detect the number of CPU's
	and set the number of threads accordingly.

pack.indexVersion::
	Specify the default pack index version.  Valid values are 1 for
	legacy pack index used by Git versions prior to 1.5.2, and 2 for
	the new pack index with capabilities for packs larger than 4 GB
	as well as proper protection against the repacking of corrupted
	packs.  Version 2 is the default.  Note that version 2 is enforced
	and this config option ignored whenever the corresponding pack is
	larger than 2 GB.
+
If you have an old git that does not understand the version 2 `{asterisk}.idx` file,
cloning or fetching over a non native protocol (e.g. "http" and "rsync")
that will copy both `{asterisk}.pack` file and corresponding `{asterisk}.idx` file from the
other side may give you a repository that cannot be accessed with your
older version of git. If the `{asterisk}.pack` file is smaller than 2 GB, however,
you can use linkgit:git-index-pack[1] on the *.pack file to regenerate
the `{asterisk}.idx` file.

pack.packSizeLimit::
	The default maximum size of a pack.  This setting only affects
	packing to a file, i.e. the git:// protocol is unaffected.  It
	can be overridden by the `\--max-pack-size` option of
	linkgit:git-repack[1].

pager.<cmd>::
	Allows turning on or off pagination of the output of a
	particular git subcommand when writing to a tty.  If
	`\--paginate` or `\--no-pager` is specified on the command line,
	it takes precedence over this option.  To disable pagination for
	all commands, set `core.pager` or `GIT_PAGER` to `cat`.

pull.octopus::
	The default merge strategy to use when pulling multiple branches
	at once.

pull.twohead::
	The default merge strategy to use when pulling a single branch.

push.default::
	Defines the action git push should take if no refspec is given
	on the command line, no refspec is configured in the remote, and
	no refspec is implied by any of the options given on the command
	line. Possible values are:
+
* `nothing` do not push anything.
* `matching` push all matching branches.
  All branches having the same name in both ends are considered to be
  matching. This is the default.
* `tracking` push the current branch to its upstream branch.
* `current` push the current branch to a branch of the same name.

rebase.stat::
	Whether to show a diffstat of what changed upstream since the last
	rebase. False by default.

receive.autogc::
	By default, git-receive-pack will run "git-gc --auto" after
	receiving data from git-push and updating refs.  You can stop
	it by setting this variable to false.

receive.fsckObjects::
	If it is set to true, git-receive-pack will check all received
	objects. It will abort in the case of a malformed object or a
	broken link. The result of an abort are only dangling objects.
	Defaults to false.

receive.unpackLimit::
	If the number of objects received in a push is below this
	limit then the objects will be unpacked into loose object
	files. However if the number of received objects equals or
	exceeds this limit then the received pack will be stored as
	a pack, after adding any missing delta bases.  Storing the
	pack from a push can make the push operation complete faster,
	especially on slow filesystems.  If not set, the value of
	`transfer.unpackLimit` is used instead.

receive.denyDeletes::
	If set to true, git-receive-pack will deny a ref update that deletes
	the ref. Use this to prevent such a ref deletion via a push.

receive.denyCurrentBranch::
	If set to true or "refuse", receive-pack will deny a ref update
	to the currently checked out branch of a non-bare repository.
	Such a push is potentially dangerous because it brings the HEAD
	out of sync with the index and working tree. If set to "warn",
	print a warning of such a push to stderr, but allow the push to
	proceed. If set to false or "ignore", allow such pushes with no
	message. Defaults to "warn".

receive.denyNonFastForwards::
	If set to true, git-receive-pack will deny a ref update which is
	not a fast-forward. Use this to prevent such an update via a push,
	even if that push is forced. This configuration variable is
	set when initializing a shared repository.

receive.updateserverinfo::
	If set to true, git-receive-pack will run git-update-server-info
	after receiving data from git-push and updating refs.

remote.<name>.url::
	The URL of a remote repository.  See linkgit:git-fetch[1] or
	linkgit:git-push[1].

remote.<name>.pushurl::
	The push URL of a remote repository.  See linkgit:git-push[1].

remote.<name>.proxy::
	For remotes that require curl (http, https and ftp), the URL to
	the proxy to use for that remote.  Set to the empty string to
	disable proxying for that remote.

remote.<name>.fetch::
	The default set of "refspec" for linkgit:git-fetch[1]. See
	linkgit:git-fetch[1].

remote.<name>.push::
	The default set of "refspec" for linkgit:git-push[1]. See
	linkgit:git-push[1].

remote.<name>.mirror::
	If true, pushing to this remote will automatically behave
	as if the `\--mirror` option was given on the command line.

remote.<name>.skipDefaultUpdate::
	If true, this remote will be skipped by default when updating
	using linkgit:git-fetch[1] or the `update` subcommand of
	linkgit:git-remote[1].

remote.<name>.skipFetchAll::
	If true, this remote will be skipped by default when updating
	using linkgit:git-fetch[1] or the `update` subcommand of
	linkgit:git-remote[1].

remote.<name>.receivepack::
	The default program to execute on the remote side when pushing.  See
	option \--receive-pack of linkgit:git-push[1].

remote.<name>.uploadpack::
	The default program to execute on the remote side when fetching.  See
	option \--upload-pack of linkgit:git-fetch-pack[1].

remote.<name>.tagopt::
	Setting this value to \--no-tags disables automatic tag following when
	fetching from remote <name>

remote.<name>.vcs::
	Setting this to a value <vcs> will cause git to interact with
	the remote with the git-remote-<vcs> helper.

remotes.<group>::
	The list of remotes which are fetched by "git remote update
	<group>".  See linkgit:git-remote[1].

repack.usedeltabaseoffset::
	By default, linkgit:git-repack[1] creates packs that use
	delta-base offset. If you need to share your repository with
	git older than version 1.4.4, either directly or via a dumb
	protocol such as http, then you need to set this option to
	"false" and repack. Access from old git versions over the
	native protocol are unaffected by this option.

rerere.autoupdate::
	When set to true, `git-rerere` updates the index with the
	resulting contents after it cleanly resolves conflicts using
	previously recorded resolution.  Defaults to false.

rerere.enabled::
	Activate recording of resolved conflicts, so that identical
	conflict hunks can be resolved automatically, should they
	be encountered again.  linkgit:git-rerere[1] command is by
	default enabled if you create `rr-cache` directory under
	`$GIT_DIR`, but can be disabled by setting this option to false.

sendemail.identity::
	A configuration identity. When given, causes values in the
	'sendemail.<identity>' subsection to take precedence over
	values in the 'sendemail' section. The default identity is
	the value of 'sendemail.identity'.

sendemail.smtpencryption::
	See linkgit:git-send-email[1] for description.  Note that this
	setting is not subject to the 'identity' mechanism.

sendemail.smtpssl::
	Deprecated alias for 'sendemail.smtpencryption = ssl'.

sendemail.<identity>.*::
	Identity-specific versions of the 'sendemail.*' parameters
	found below, taking precedence over those when the this
	identity is selected, through command-line or
	'sendemail.identity'.

sendemail.aliasesfile::
sendemail.aliasfiletype::
sendemail.bcc::
sendemail.cc::
sendemail.cccmd::
sendemail.chainreplyto::
sendemail.confirm::
sendemail.envelopesender::
sendemail.from::
sendemail.multiedit::
sendemail.signedoffbycc::
sendemail.smtppass::
sendemail.suppresscc::
sendemail.suppressfrom::
sendemail.to::
sendemail.smtpserver::
sendemail.smtpserverport::
sendemail.smtpuser::
sendemail.thread::
sendemail.validate::
	See linkgit:git-send-email[1] for description.

sendemail.signedoffcc::
	Deprecated alias for 'sendemail.signedoffbycc'.

showbranch.default::
	The default set of branches for linkgit:git-show-branch[1].
	See linkgit:git-show-branch[1].

status.relativePaths::
	By default, linkgit:git-status[1] shows paths relative to the
	current directory. Setting this variable to `false` shows paths
	relative to the repository root (this was the default for git
	prior to v1.5.4).

status.showUntrackedFiles::
	By default, linkgit:git-status[1] and linkgit:git-commit[1] show
	files which are not currently tracked by Git. Directories which
	contain only untracked files, are shown with the directory name
	only. Showing untracked files means that Git needs to lstat() all
	all the files in the whole repository, which might be slow on some
	systems. So, this variable controls how the commands displays
	the untracked files. Possible values are:
+
--
	- 'no'     - Show no untracked files
	- 'normal' - Shows untracked files and directories
	- 'all'    - Shows also individual files in untracked directories.
--
+
If this variable is not specified, it defaults to 'normal'.
This variable can be overridden with the -u|--untracked-files option
of linkgit:git-status[1] and linkgit:git-commit[1].

tar.umask::
	This variable can be used to restrict the permission bits of
	tar archive entries.  The default is 0002, which turns off the
	world write bit.  The special value "user" indicates that the
	archiving user's umask will be used instead.  See umask(2) and
	linkgit:git-archive[1].

transfer.unpackLimit::
	When `fetch.unpackLimit` or `receive.unpackLimit` are
	not set, the value of this variable is used instead.
	The default value is 100.

url.<base>.insteadOf::
	Any URL that starts with this value will be rewritten to
	start, instead, with <base>. In cases where some site serves a
	large number of repositories, and serves them with multiple
	access methods, and some users need to use different access
	methods, this feature allows people to specify any of the
	equivalent URLs and have git automatically rewrite the URL to
	the best alternative for the particular user, even for a
	never-before-seen repository on the site.  When more than one
	insteadOf strings match a given URL, the longest match is used.

url.<base>.pushInsteadOf::
	Any URL that starts with this value will not be pushed to;
	instead, it will be rewritten to start with <base>, and the
	resulting URL will be pushed to. In cases where some site serves
	a large number of repositories, and serves them with multiple
	access methods, some of which do not allow push, this feature
	allows people to specify a pull-only URL and have git
	automatically use an appropriate URL to push, even for a
	never-before-seen repository on the site.  When more than one
	pushInsteadOf strings match a given URL, the longest match is
	used.  If a remote has an explicit pushurl, git will ignore this
	setting for that remote.

user.email::
	Your email address to be recorded in any newly created commits.
	Can be overridden by the 'GIT_AUTHOR_EMAIL', 'GIT_COMMITTER_EMAIL', and
	'EMAIL' environment variables.  See linkgit:git-commit-tree[1].

user.name::
	Your full name to be recorded in any newly created commits.
	Can be overridden by the 'GIT_AUTHOR_NAME' and 'GIT_COMMITTER_NAME'
	environment variables.  See linkgit:git-commit-tree[1].

user.signingkey::
	If linkgit:git-tag[1] is not selecting the key you want it to
	automatically when creating a signed tag, you can override the
	default selection with this variable.  This option is passed
	unchanged to gpg's --local-user parameter, so you may specify a key
	using any method that gpg supports.

web.browser::
	Specify a web browser that may be used by some commands.
	Currently only linkgit:git-instaweb[1] and linkgit:git-help[1]
	may use it.<|MERGE_RESOLUTION|>--- conflicted
+++ resolved
@@ -489,7 +489,6 @@
 Set this config setting to 'rename' there; However, This will remove the
 check that makes sure that existing object files will not get overwritten.
 
-<<<<<<< HEAD
 core.notesRef::
 	When showing commit messages, also show notes which are stored in
 	the given ref.  This ref is expected to contain files named
@@ -502,11 +501,10 @@
 +
 This setting defaults to "refs/notes/commits", and can be overridden by
 the `GIT_NOTES_REF` environment variable.
-=======
+
 core.sparseCheckout::
 	Enable "sparse checkout" feature. See section "Sparse checkout" in
 	linkgit:git-read-tree[1] for more information.
->>>>>>> 8740773e
 
 add.ignore-errors::
 	Tells 'git-add' to continue adding files when some files cannot be
