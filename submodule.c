#include "cache.h"
#include "submodule.h"
#include "dir.h"
#include "diff.h"
#include "commit.h"
#include "revision.h"
#include "run-command.h"
#include "diffcore.h"
#include "refs.h"
#include "string-list.h"
#include "sha1-array.h"
#include "argv-array.h"
#include "blob.h"

static struct string_list config_name_for_path;
static struct string_list config_fetch_recurse_submodules_for_name;
static struct string_list config_ignore_for_name;
static int config_fetch_recurse_submodules = RECURSE_SUBMODULES_ON_DEMAND;
static int config_update_recurse_submodules = RECURSE_SUBMODULES_OFF;
static int option_update_recurse_submodules = RECURSE_SUBMODULES_DEFAULT;
static struct string_list changed_submodule_paths;
static int initialized_fetch_ref_tips;
static struct sha1_array ref_tips_before_fetch;
static struct sha1_array ref_tips_after_fetch;

/*
 * The following flag is set if the .gitmodules file is unmerged. We then
 * disable recursion for all submodules where .git/config doesn't have a
 * matching config entry because we can't guess what might be configured in
 * .gitmodules unless the user resolves the conflict. When a command line
 * option is given (which always overrides configuration) this flag will be
 * ignored.
 */
static int gitmodules_is_unmerged;

/*
 * This flag is set if the .gitmodules file had unstaged modifications on
 * startup. This must be checked before allowing modifications to the
 * .gitmodules file with the intention to stage them later, because when
 * continuing we would stage the modifications the user didn't stage herself
 * too. That might change in a future version when we learn to stage the
 * changes we do ourselves without staging any previous modifications.
 */
static int gitmodules_is_modified;


int is_staging_gitmodules_ok(void)
{
	return !gitmodules_is_modified;
}

/*
 * Try to update the "path" entry in the "submodule.<name>" section of the
 * .gitmodules file. Return 0 only if a .gitmodules file was found, a section
 * with the correct path=<oldpath> setting was found and we could update it.
 */
int update_path_in_gitmodules(const char *oldpath, const char *newpath)
{
	struct strbuf entry = STRBUF_INIT;
	struct string_list_item *path_option;

	if (!file_exists(".gitmodules")) /* Do nothing without .gitmodules */
		return -1;

	if (gitmodules_is_unmerged)
		die(_("Cannot change unmerged .gitmodules, resolve merge conflicts first"));

	path_option = unsorted_string_list_lookup(&config_name_for_path, oldpath);
	if (!path_option) {
		warning(_("Could not find section in .gitmodules where path=%s"), oldpath);
		return -1;
	}
	strbuf_addstr(&entry, "submodule.");
	strbuf_addstr(&entry, path_option->util);
	strbuf_addstr(&entry, ".path");
	if (git_config_set_in_file(".gitmodules", entry.buf, newpath) < 0) {
		/* Maybe the user already did that, don't error out here */
		warning(_("Could not update .gitmodules entry %s"), entry.buf);
		strbuf_release(&entry);
		return -1;
	}
	strbuf_release(&entry);
	return 0;
}

/*
 * Try to remove the "submodule.<name>" section from .gitmodules where the given
 * path is configured. Return 0 only if a .gitmodules file was found, a section
 * with the correct path=<path> setting was found and we could remove it.
 */
int remove_path_from_gitmodules(const char *path)
{
	struct strbuf sect = STRBUF_INIT;
	struct string_list_item *path_option;

	if (!file_exists(".gitmodules")) /* Do nothing without .gitmodules */
		return -1;

	if (gitmodules_is_unmerged)
		die(_("Cannot change unmerged .gitmodules, resolve merge conflicts first"));

	path_option = unsorted_string_list_lookup(&config_name_for_path, path);
	if (!path_option) {
		warning(_("Could not find section in .gitmodules where path=%s"), path);
		return -1;
	}
	strbuf_addstr(&sect, "submodule.");
	strbuf_addstr(&sect, path_option->util);
	if (git_config_rename_section_in_file(".gitmodules", sect.buf, NULL) < 0) {
		/* Maybe the user already did that, don't error out here */
		warning(_("Could not remove .gitmodules entry for %s"), path);
		strbuf_release(&sect);
		return -1;
	}
	strbuf_release(&sect);
	return 0;
}

void stage_updated_gitmodules(void)
{
	if (add_file_to_cache(".gitmodules", 0))
		die(_("staging updated .gitmodules failed"));
}

static int add_submodule_odb(const char *path)
{
	struct strbuf objects_directory = STRBUF_INIT;
	struct alternate_object_database *alt_odb;
	int ret = 0;
	const char *git_dir;

	strbuf_addf(&objects_directory, "%s/.git", path);
	git_dir = read_gitfile(objects_directory.buf);
	if (git_dir) {
		strbuf_reset(&objects_directory);
		strbuf_addstr(&objects_directory, git_dir);
	}
	strbuf_addstr(&objects_directory, "/objects/");
	if (!is_directory(objects_directory.buf)) {
		ret = -1;
		goto done;
	}
	/* avoid adding it twice */
	for (alt_odb = alt_odb_list; alt_odb; alt_odb = alt_odb->next)
		if (alt_odb->name - alt_odb->base == objects_directory.len &&
				!strncmp(alt_odb->base, objects_directory.buf,
					objects_directory.len))
			goto done;

	alt_odb = xmalloc(objects_directory.len + 42 + sizeof(*alt_odb));
	alt_odb->next = alt_odb_list;
	strcpy(alt_odb->base, objects_directory.buf);
	alt_odb->name = alt_odb->base + objects_directory.len;
	alt_odb->name[2] = '/';
	alt_odb->name[40] = '\0';
	alt_odb->name[41] = '\0';
	alt_odb_list = alt_odb;

	/* add possible alternates from the submodule */
	read_info_alternates(objects_directory.buf, 0);
	prepare_alt_odb();
done:
	strbuf_release(&objects_directory);
	return ret;
}

void set_diffopt_flags_from_submodule_config(struct diff_options *diffopt,
					     const char *path)
{
	struct string_list_item *path_option, *ignore_option;
	path_option = unsorted_string_list_lookup(&config_name_for_path, path);
	if (path_option) {
		ignore_option = unsorted_string_list_lookup(&config_ignore_for_name, path_option->util);
		if (ignore_option)
			handle_ignore_submodules_arg(diffopt, ignore_option->util);
		else if (gitmodules_is_unmerged)
			DIFF_OPT_SET(diffopt, IGNORE_SUBMODULES);
	}
}

int submodule_config(const char *var, const char *value, void *cb)
{
	if (starts_with(var, "submodule."))
		return parse_submodule_config_option(var, value);
	else if (!strcmp(var, "fetch.recursesubmodules")) {
		config_fetch_recurse_submodules = parse_fetch_recurse_submodules_arg(var, value);
		return 0;
	}
	return 0;
}

void gitmodules_config(void)
{
	const char *work_tree = get_git_work_tree();
	if (work_tree) {
		struct strbuf gitmodules_path = STRBUF_INIT;
		int pos;
		strbuf_addstr(&gitmodules_path, work_tree);
		strbuf_addstr(&gitmodules_path, "/.gitmodules");
		if (read_cache() < 0)
			die("index file corrupt");
		pos = cache_name_pos(".gitmodules", 11);
		if (pos < 0) { /* .gitmodules not found or isn't merged */
			pos = -1 - pos;
			if (active_nr > pos) {  /* there is a .gitmodules */
				const struct cache_entry *ce = active_cache[pos];
				if (ce_namelen(ce) == 11 &&
				    !memcmp(ce->name, ".gitmodules", 11))
					gitmodules_is_unmerged = 1;
			}
		} else if (pos < active_nr) {
			struct stat st;
			if (lstat(".gitmodules", &st) == 0 &&
			    ce_match_stat(active_cache[pos], &st, 0) & DATA_CHANGED)
				gitmodules_is_modified = 1;
		}

		if (!gitmodules_is_unmerged)
			git_config_from_file(submodule_config, gitmodules_path.buf, NULL);
		strbuf_release(&gitmodules_path);
	}
}

int parse_submodule_config_option(const char *var, const char *value)
{
	struct string_list_item *config;
	const char *name, *key;
	int namelen;

	if (parse_config_key(var, "submodule", &name, &namelen, &key) < 0 || !name)
		return 0;

	if (!strcmp(key, "path")) {
		if (!value)
			return config_error_nonbool(var);

		config = unsorted_string_list_lookup(&config_name_for_path, value);
		if (config)
			free(config->util);
		else
			config = string_list_append(&config_name_for_path, xstrdup(value));
		config->util = xmemdupz(name, namelen);
	} else if (!strcmp(key, "fetchrecursesubmodules")) {
		char *name_cstr = xmemdupz(name, namelen);
		config = unsorted_string_list_lookup(&config_fetch_recurse_submodules_for_name, name_cstr);
		if (!config)
			config = string_list_append(&config_fetch_recurse_submodules_for_name, name_cstr);
		else
			free(name_cstr);
		config->util = (void *)(intptr_t)parse_fetch_recurse_submodules_arg(var, value);
	} else if (!strcmp(key, "ignore")) {
		char *name_cstr;

		if (!value)
			return config_error_nonbool(var);

		if (strcmp(value, "untracked") && strcmp(value, "dirty") &&
		    strcmp(value, "all") && strcmp(value, "none")) {
			warning("Invalid parameter \"%s\" for config option \"submodule.%s.ignore\"", value, var);
			return 0;
		}

		name_cstr = xmemdupz(name, namelen);
		config = unsorted_string_list_lookup(&config_ignore_for_name, name_cstr);
		if (config) {
			free(config->util);
			free(name_cstr);
		} else
			config = string_list_append(&config_ignore_for_name, name_cstr);
		config->util = xstrdup(value);
		return 0;
	}
	return 0;
}

void handle_ignore_submodules_arg(struct diff_options *diffopt,
				  const char *arg)
{
	DIFF_OPT_CLR(diffopt, IGNORE_SUBMODULES);
	DIFF_OPT_CLR(diffopt, IGNORE_UNTRACKED_IN_SUBMODULES);
	DIFF_OPT_CLR(diffopt, IGNORE_DIRTY_SUBMODULES);

	if (!strcmp(arg, "all"))
		DIFF_OPT_SET(diffopt, IGNORE_SUBMODULES);
	else if (!strcmp(arg, "untracked"))
		DIFF_OPT_SET(diffopt, IGNORE_UNTRACKED_IN_SUBMODULES);
	else if (!strcmp(arg, "dirty"))
		DIFF_OPT_SET(diffopt, IGNORE_DIRTY_SUBMODULES);
	else if (strcmp(arg, "none"))
		die("bad --ignore-submodules argument: %s", arg);
}

static int prepare_submodule_summary(struct rev_info *rev, const char *path,
		struct commit *left, struct commit *right,
		int *fast_forward, int *fast_backward)
{
	struct commit_list *merge_bases, *list;

	init_revisions(rev, NULL);
	setup_revisions(0, NULL, rev, NULL);
	rev->left_right = 1;
	rev->first_parent_only = 1;
	left->object.flags |= SYMMETRIC_LEFT;
	add_pending_object(rev, &left->object, path);
	add_pending_object(rev, &right->object, path);
	merge_bases = get_merge_bases(left, right, 1);
	if (merge_bases) {
		if (merge_bases->item == left)
			*fast_forward = 1;
		else if (merge_bases->item == right)
			*fast_backward = 1;
	}
	for (list = merge_bases; list; list = list->next) {
		list->item->object.flags |= UNINTERESTING;
		add_pending_object(rev, &list->item->object,
			sha1_to_hex(list->item->object.sha1));
	}
	return prepare_revision_walk(rev);
}

static void print_submodule_summary(struct rev_info *rev, FILE *f,
		const char *line_prefix,
		const char *del, const char *add, const char *reset)
{
	static const char format[] = "  %m %s";
	struct strbuf sb = STRBUF_INIT;
	struct commit *commit;

	while ((commit = get_revision(rev))) {
		struct pretty_print_context ctx = {0};
		ctx.date_mode = rev->date_mode;
		ctx.output_encoding = get_log_output_encoding();
		strbuf_setlen(&sb, 0);
		strbuf_addstr(&sb, line_prefix);
		if (commit->object.flags & SYMMETRIC_LEFT) {
			if (del)
				strbuf_addstr(&sb, del);
		}
		else if (add)
			strbuf_addstr(&sb, add);
		format_commit_message(commit, format, &sb, &ctx);
		if (reset)
			strbuf_addstr(&sb, reset);
		strbuf_addch(&sb, '\n');
		fprintf(f, "%s", sb.buf);
	}
	strbuf_release(&sb);
}

int parse_fetch_recurse_submodules_arg(const char *opt, const char *arg)
{
	switch (git_config_maybe_bool(opt, arg)) {
	case 1:
		return RECURSE_SUBMODULES_ON;
	case 0:
		return RECURSE_SUBMODULES_OFF;
	default:
		if (!strcmp(arg, "on-demand"))
			return RECURSE_SUBMODULES_ON_DEMAND;
		die("bad %s argument: %s", opt, arg);
	}
}

int parse_update_recurse_submodules_arg(const char *opt, const char *arg)
{
	switch (git_config_maybe_bool(opt, arg)) {
	case 1:
		return RECURSE_SUBMODULES_ON;
	case 0:
		return RECURSE_SUBMODULES_OFF;
	default:
		if (!strcmp(arg, "checkout"))
			return RECURSE_SUBMODULES_ON;
		die("bad %s argument: %s", opt, arg);
	}
}

int option_parse_update_submodules(const struct option *opt,
				   const char *arg, int unset)
{
	if (unset) {
		*(int *)opt->value = RECURSE_SUBMODULES_OFF;
	} else {
		if (arg)
			*(int *)opt->value = parse_update_recurse_submodules_arg(opt->long_name, arg);
		else
			*(int *)opt->value = RECURSE_SUBMODULES_ON;
	}
	return 0;
}

int submodule_needs_update(const char *path)
{
	struct string_list_item *path_option;
	path_option = unsorted_string_list_lookup(&config_name_for_path, path);
	if (!path_option)
		return 0;

	/* update can't be "none", "merge" or "rebase" */

	if (option_update_recurse_submodules != RECURSE_SUBMODULES_DEFAULT)
		return 1;
	return config_update_recurse_submodules != RECURSE_SUBMODULES_OFF;
}

int populate_submodule(const char *path, unsigned char sha1[20], int force)
{
	struct string_list_item *path_option;
	const char *name, *real_git_dir;
	struct strbuf buf = STRBUF_INIT;
	struct child_process cp;
	const char *argv[] = {"read-tree", force ? "--reset" : "-m", "-u", NULL, NULL};

	path_option = unsorted_string_list_lookup(&config_name_for_path, path);
	if (!path_option)
		return 0;

	name = path_option->util;

	strbuf_addf(&buf, "%s/modules/%s", resolve_gitdir(get_git_dir()), name);
	real_git_dir = resolve_gitdir(buf.buf);
	if (!real_git_dir)
		goto out;
	connect_work_tree_and_git_dir(path, real_git_dir);

	/* Run read-tree --reset sha1 */
	memset(&cp, 0, sizeof(cp));
	cp.argv = argv;
	cp.env = local_repo_env;
	cp.git_cmd = 1;
	cp.no_stdin = 1;
	cp.dir = path;
	argv[3] = sha1_to_hex(sha1);
	if (run_command(&cp))
		warning(_("Checking out submodule %s failed"), path);

out:
	strbuf_release(&buf);
	return 0;
}

int depopulate_submodule(const char *path)
{
	struct strbuf dot_git = STRBUF_INIT;
	struct child_process cp;
	const char *argv[] = {"rm", "-rf", path, NULL};

	/* Is it populated? */
	strbuf_addf(&dot_git, "%s/.git", path);
	if (!resolve_gitdir(dot_git.buf)) {
		strbuf_release(&dot_git);
		return 0;
	}
	strbuf_release(&dot_git);

	/* Does it have a .git directory? */
	if (!submodule_uses_gitfile(path)) {
		warning(_("cannot remove submodule '%s' because it (or one of "
			  "its nested submodules) uses a .git directory"),
			  path);
		return -1;
	}

	/* Remove the whole submodule directory */
	memset(&cp, 0, sizeof(cp));
	cp.argv = argv;
	cp.env = local_repo_env;
	cp.git_cmd = 0;
	cp.no_stdin = 1;
	if (run_command(&cp)) {
		warning("Could not remove submodule %s", path);
		strbuf_release(&dot_git);
		return -1;
	}

	return 0;
}

int update_submodule(const char *path, const unsigned char sha1[20], int force)
{
	struct strbuf buf = STRBUF_INIT;
	struct child_process cp;
	const char *hex_sha1 = sha1_to_hex(sha1);
	const char *argv[] = {
		"checkout",
		force ? "-fq" : "-q",
		hex_sha1,
		NULL,
	};
	const char *git_dir;

	strbuf_addf(&buf, "%s/.git", path);
	git_dir = read_gitfile(buf.buf);
	if (!git_dir)
		git_dir = buf.buf;
	if (!is_directory(git_dir)) {
		strbuf_release(&buf);
		/* The submodule is not populated, so we can't check it out */
		return 0;
	}
	strbuf_release(&buf);

	memset(&cp, 0, sizeof(cp));
	cp.argv = argv;
	cp.env = local_repo_env;
	cp.git_cmd = 1;
	cp.no_stdin = 1;
	cp.dir = path;   /* GIT_WORK_TREE doesn't work for git checkout */
	if (run_command(&cp))
		return error("Could not checkout submodule %s", path);

	return 0;
}

void show_submodule_summary(FILE *f, const char *path,
		const char *line_prefix,
		unsigned char one[20], unsigned char two[20],
		unsigned dirty_submodule, const char *meta,
		const char *del, const char *add, const char *reset)
{
	struct rev_info rev;
	struct commit *left = NULL, *right = NULL;
	const char *message = NULL;
	struct strbuf sb = STRBUF_INIT;
	int fast_forward = 0, fast_backward = 0;

	if (is_null_sha1(two))
		message = "(submodule deleted)";
	else if (add_submodule_odb(path))
		message = "(not checked out)";
	else if (is_null_sha1(one))
		message = "(new submodule)";
	else if (!(left = lookup_commit_reference(one)) ||
		 !(right = lookup_commit_reference(two)))
		message = "(commits not present)";
	else if (prepare_submodule_summary(&rev, path, left, right,
					   &fast_forward, &fast_backward))
		message = "(revision walker failed)";

	if (dirty_submodule & DIRTY_SUBMODULE_UNTRACKED)
		fprintf(f, "%sSubmodule %s contains untracked content\n",
			line_prefix, path);
	if (dirty_submodule & DIRTY_SUBMODULE_MODIFIED)
		fprintf(f, "%sSubmodule %s contains modified content\n",
			line_prefix, path);

	if (!hashcmp(one, two)) {
		strbuf_release(&sb);
		return;
	}

	strbuf_addf(&sb, "%s%sSubmodule %s %s..", line_prefix, meta, path,
			find_unique_abbrev(one, DEFAULT_ABBREV));
	if (!fast_backward && !fast_forward)
		strbuf_addch(&sb, '.');
	strbuf_addf(&sb, "%s", find_unique_abbrev(two, DEFAULT_ABBREV));
	if (message)
		strbuf_addf(&sb, " %s%s\n", message, reset);
	else
		strbuf_addf(&sb, "%s:%s\n", fast_backward ? " (rewind)" : "", reset);
	fwrite(sb.buf, sb.len, 1, f);

	if (!message) /* only NULL if we succeeded in setting up the walk */
		print_submodule_summary(&rev, f, line_prefix, del, add, reset);
	if (left)
		clear_commit_marks(left, ~0);
	if (right)
		clear_commit_marks(right, ~0);

	strbuf_release(&sb);
}

void set_config_fetch_recurse_submodules(int value)
{
	config_fetch_recurse_submodules = value;
}

static int has_remote(const char *refname, const unsigned char *sha1, int flags, void *cb_data)
{
	return 1;
}

static int submodule_needs_pushing(const char *path, const unsigned char sha1[20])
{
	if (add_submodule_odb(path) || !lookup_commit_reference(sha1))
		return 0;

	if (for_each_remote_ref_submodule(path, has_remote, NULL) > 0) {
		struct child_process cp;
		const char *argv[] = {"rev-list", NULL, "--not", "--remotes", "-n", "1" , NULL};
		struct strbuf buf = STRBUF_INIT;
		int needs_pushing = 0;

		argv[1] = sha1_to_hex(sha1);
		memset(&cp, 0, sizeof(cp));
		cp.argv = argv;
		cp.env = local_repo_env;
		cp.git_cmd = 1;
		cp.no_stdin = 1;
		cp.out = -1;
		cp.dir = path;
		if (start_command(&cp))
			die("Could not run 'git rev-list %s --not --remotes -n 1' command in submodule %s",
				sha1_to_hex(sha1), path);
		if (strbuf_read(&buf, cp.out, 41))
			needs_pushing = 1;
		finish_command(&cp);
		close(cp.out);
		strbuf_release(&buf);
		return needs_pushing;
	}

	return 0;
}

static void collect_submodules_from_diff(struct diff_queue_struct *q,
					 struct diff_options *options,
					 void *data)
{
	int i;
	struct string_list *needs_pushing = data;

	for (i = 0; i < q->nr; i++) {
		struct diff_filepair *p = q->queue[i];
		if (!S_ISGITLINK(p->two->mode))
			continue;
		if (submodule_needs_pushing(p->two->path, p->two->sha1))
			string_list_insert(needs_pushing, p->two->path);
	}
}

static void find_unpushed_submodule_commits(struct commit *commit,
		struct string_list *needs_pushing)
{
	struct rev_info rev;

	init_revisions(&rev, NULL);
	rev.diffopt.output_format |= DIFF_FORMAT_CALLBACK;
	rev.diffopt.format_callback = collect_submodules_from_diff;
	rev.diffopt.format_callback_data = needs_pushing;
	diff_tree_combined_merge(commit, 1, &rev);
}

int find_unpushed_submodules(unsigned char new_sha1[20],
		const char *remotes_name, struct string_list *needs_pushing)
{
	struct rev_info rev;
	struct commit *commit;
	const char *argv[] = {NULL, NULL, "--not", "NULL", NULL};
	int argc = ARRAY_SIZE(argv) - 1;
	char *sha1_copy;

	struct strbuf remotes_arg = STRBUF_INIT;

	strbuf_addf(&remotes_arg, "--remotes=%s", remotes_name);
	init_revisions(&rev, NULL);
	sha1_copy = xstrdup(sha1_to_hex(new_sha1));
	argv[1] = sha1_copy;
	argv[3] = remotes_arg.buf;
	setup_revisions(argc, argv, &rev, NULL);
	if (prepare_revision_walk(&rev))
		die("revision walk setup failed");

	while ((commit = get_revision(&rev)) != NULL)
		find_unpushed_submodule_commits(commit, needs_pushing);

	reset_revision_walk();
	free(sha1_copy);
	strbuf_release(&remotes_arg);

	return needs_pushing->nr;
}

static int push_submodule(const char *path)
{
	if (add_submodule_odb(path))
		return 1;

	if (for_each_remote_ref_submodule(path, has_remote, NULL) > 0) {
		struct child_process cp;
		const char *argv[] = {"push", NULL};

		memset(&cp, 0, sizeof(cp));
		cp.argv = argv;
		cp.env = local_repo_env;
		cp.git_cmd = 1;
		cp.no_stdin = 1;
		cp.dir = path;
		if (run_command(&cp))
			return 0;
		close(cp.out);
	}

	return 1;
}

int push_unpushed_submodules(unsigned char new_sha1[20], const char *remotes_name)
{
	int i, ret = 1;
	struct string_list needs_pushing;

	memset(&needs_pushing, 0, sizeof(struct string_list));
	needs_pushing.strdup_strings = 1;

	if (!find_unpushed_submodules(new_sha1, remotes_name, &needs_pushing))
		return 1;

	for (i = 0; i < needs_pushing.nr; i++) {
		const char *path = needs_pushing.items[i].string;
		fprintf(stderr, "Pushing submodule '%s'\n", path);
		if (!push_submodule(path)) {
			fprintf(stderr, "Unable to push submodule '%s'\n", path);
			ret = 0;
		}
	}

	string_list_clear(&needs_pushing, 0);

	return ret;
}

void set_config_update_recurse_submodules(int default_value, int option_value)
{
	config_update_recurse_submodules = default_value;
	option_update_recurse_submodules = option_value;
}

static int is_submodule_commit_present(const char *path, unsigned char sha1[20])
{
	int is_present = 0;
	if (!add_submodule_odb(path) && lookup_commit_reference(sha1)) {
		/* Even if the submodule is checked out and the commit is
		 * present, make sure it is reachable from a ref. */
		struct child_process cp;
		const char *argv[] = {"rev-list", "-n", "1", NULL, "--not", "--all", NULL};
		struct strbuf buf = STRBUF_INIT;

		argv[3] = sha1_to_hex(sha1);
		memset(&cp, 0, sizeof(cp));
		cp.argv = argv;
		cp.env = local_repo_env;
		cp.git_cmd = 1;
		cp.no_stdin = 1;
		cp.out = -1;
		cp.dir = path;
		if (!run_command(&cp) && !strbuf_read(&buf, cp.out, 1024))
			is_present = 1;

		close(cp.out);
		strbuf_release(&buf);
	}
	return is_present;
}

static void submodule_collect_changed_cb(struct diff_queue_struct *q,
					 struct diff_options *options,
					 void *data)
{
	int i;
	for (i = 0; i < q->nr; i++) {
		struct diff_filepair *p = q->queue[i];
		if (!S_ISGITLINK(p->two->mode))
			continue;

		if (S_ISGITLINK(p->one->mode)) {
			/* NEEDSWORK: We should honor the name configured in
			 * the .gitmodules file of the commit we are examining
			 * here to be able to correctly follow submodules
			 * being moved around. */
			struct string_list_item *path;
			path = unsorted_string_list_lookup(&changed_submodule_paths, p->two->path);
			if (!path && !is_submodule_commit_present(p->two->path, p->two->sha1))
				string_list_append(&changed_submodule_paths, xstrdup(p->two->path));
		} else {
			/* Submodule is new or was moved here */
			/* NEEDSWORK: When the .git directories of submodules
			 * live inside the superprojects .git directory some
			 * day we should fetch new submodules directly into
			 * that location too when config or options request
			 * that so they can be checked out from there. */
			continue;
		}
	}
}

static int add_sha1_to_array(const char *ref, const unsigned char *sha1,
			     int flags, void *data)
{
	sha1_array_append(data, sha1);
	return 0;
}

void check_for_new_submodule_commits(unsigned char new_sha1[20])
{
	if (!initialized_fetch_ref_tips) {
		for_each_ref(add_sha1_to_array, &ref_tips_before_fetch);
		initialized_fetch_ref_tips = 1;
	}

	sha1_array_append(&ref_tips_after_fetch, new_sha1);
}

static void add_sha1_to_argv(const unsigned char sha1[20], void *data)
{
	argv_array_push(data, sha1_to_hex(sha1));
}

static void calculate_changed_submodule_paths(void)
{
	struct rev_info rev;
	struct commit *commit;
	struct argv_array argv = ARGV_ARRAY_INIT;

	/* No need to check if there are no submodules configured */
	if (!config_name_for_path.nr)
		return;

	init_revisions(&rev, NULL);
	argv_array_push(&argv, "--"); /* argv[0] program name */
	sha1_array_for_each_unique(&ref_tips_after_fetch,
				   add_sha1_to_argv, &argv);
	argv_array_push(&argv, "--not");
	sha1_array_for_each_unique(&ref_tips_before_fetch,
				   add_sha1_to_argv, &argv);
	setup_revisions(argv.argc, argv.argv, &rev, NULL);
	if (prepare_revision_walk(&rev))
		die("revision walk setup failed");

	/*
	 * Collect all submodules (whether checked out or not) for which new
	 * commits have been recorded upstream in "changed_submodule_paths".
	 */
	while ((commit = get_revision(&rev))) {
		struct commit_list *parent = commit->parents;
		while (parent) {
			struct diff_options diff_opts;
			diff_setup(&diff_opts);
			DIFF_OPT_SET(&diff_opts, RECURSIVE);
			diff_opts.output_format |= DIFF_FORMAT_CALLBACK;
			diff_opts.format_callback = submodule_collect_changed_cb;
			diff_setup_done(&diff_opts);
			diff_tree_sha1(parent->item->object.sha1, commit->object.sha1, "", &diff_opts);
			diffcore_std(&diff_opts);
			diff_flush(&diff_opts);
			parent = parent->next;
		}
	}

	argv_array_clear(&argv);
	sha1_array_clear(&ref_tips_before_fetch);
	sha1_array_clear(&ref_tips_after_fetch);
	initialized_fetch_ref_tips = 0;
}

int fetch_populated_submodules(const struct argv_array *options,
			       const char *prefix, int command_line_option,
			       int quiet)
{
	int i, result = 0;
	struct child_process cp;
	struct argv_array argv = ARGV_ARRAY_INIT;
	struct string_list_item *name_for_path;
	const char *work_tree = get_git_work_tree();
	if (!work_tree)
		goto out;

	if (read_cache() < 0)
		die("index file corrupt");

	argv_array_push(&argv, "fetch");
	for (i = 0; i < options->argc; i++)
		argv_array_push(&argv, options->argv[i]);
	argv_array_push(&argv, "--recurse-submodules-default");
	/* default value, "--submodule-prefix" and its value are added later */

	memset(&cp, 0, sizeof(cp));
	cp.env = local_repo_env;
	cp.git_cmd = 1;
	cp.no_stdin = 1;

	calculate_changed_submodule_paths();

	for (i = 0; i < active_nr; i++) {
		struct strbuf submodule_path = STRBUF_INIT;
		struct strbuf submodule_git_dir = STRBUF_INIT;
		struct strbuf submodule_prefix = STRBUF_INIT;
		const struct cache_entry *ce = active_cache[i];
		const char *git_dir, *name, *default_argv;

		if (!S_ISGITLINK(ce->ce_mode))
			continue;

		name = ce->name;
		name_for_path = unsorted_string_list_lookup(&config_name_for_path, ce->name);
		if (name_for_path)
			name = name_for_path->util;

		default_argv = "yes";
		if (command_line_option == RECURSE_SUBMODULES_DEFAULT) {
			struct string_list_item *fetch_recurse_submodules_option;
			fetch_recurse_submodules_option = unsorted_string_list_lookup(&config_fetch_recurse_submodules_for_name, name);
			if (fetch_recurse_submodules_option) {
				if ((intptr_t)fetch_recurse_submodules_option->util == RECURSE_SUBMODULES_OFF)
					continue;
				if ((intptr_t)fetch_recurse_submodules_option->util == RECURSE_SUBMODULES_ON_DEMAND) {
					if (!unsorted_string_list_lookup(&changed_submodule_paths, ce->name))
						continue;
					default_argv = "on-demand";
				}
			} else {
				if ((config_fetch_recurse_submodules == RECURSE_SUBMODULES_OFF) ||
				    gitmodules_is_unmerged)
					continue;
				if (config_fetch_recurse_submodules == RECURSE_SUBMODULES_ON_DEMAND) {
					if (!unsorted_string_list_lookup(&changed_submodule_paths, ce->name))
						continue;
					default_argv = "on-demand";
				}
			}
		} else if (command_line_option == RECURSE_SUBMODULES_ON_DEMAND) {
			if (!unsorted_string_list_lookup(&changed_submodule_paths, ce->name))
				continue;
			default_argv = "on-demand";
		}

		strbuf_addf(&submodule_path, "%s/%s", work_tree, ce->name);
		strbuf_addf(&submodule_git_dir, "%s/.git", submodule_path.buf);
		strbuf_addf(&submodule_prefix, "%s%s/", prefix, ce->name);
		git_dir = read_gitfile(submodule_git_dir.buf);
		if (!git_dir)
			git_dir = submodule_git_dir.buf;
		if (is_directory(git_dir)) {
			if (!quiet)
				printf("Fetching submodule %s%s\n", prefix, ce->name);
			cp.dir = submodule_path.buf;
			argv_array_push(&argv, default_argv);
			argv_array_push(&argv, "--submodule-prefix");
			argv_array_push(&argv, submodule_prefix.buf);
			cp.argv = argv.argv;
			if (run_command(&cp))
				result = 1;
			argv_array_pop(&argv);
			argv_array_pop(&argv);
			argv_array_pop(&argv);
		}
		strbuf_release(&submodule_path);
		strbuf_release(&submodule_git_dir);
		strbuf_release(&submodule_prefix);
	}
	argv_array_clear(&argv);
out:
	string_list_clear(&changed_submodule_paths, 1);
	return result;
}

int is_submodule_populated(const char *path)
{
	int retval = 0;
	struct strbuf gitdir = STRBUF_INIT;
	strbuf_addf(&gitdir, "%s/.git", path);
	if (resolve_gitdir(gitdir.buf))
		retval = 1;
	strbuf_release(&gitdir);
	return retval;
}

unsigned is_submodule_modified(const char *path, int ignore_untracked)
{
	ssize_t len;
	struct child_process cp;
	const char *argv[] = {
		"status",
		"--porcelain",
		NULL,
		NULL,
	};
	struct strbuf buf = STRBUF_INIT;
	unsigned dirty_submodule = 0;
	const char *line, *next_line;
	const char *git_dir;

	strbuf_addf(&buf, "%s/.git", path);
	git_dir = read_gitfile(buf.buf);
	if (!git_dir)
		git_dir = buf.buf;
	if (!is_directory(git_dir)) {
		strbuf_release(&buf);
		/* The submodule is not checked out, so it is not modified */
		return 0;

	}
	strbuf_reset(&buf);

	if (ignore_untracked)
		argv[2] = "-uno";

	memset(&cp, 0, sizeof(cp));
	cp.argv = argv;
	cp.env = local_repo_env;
	cp.git_cmd = 1;
	cp.no_stdin = 1;
	cp.out = -1;
	cp.dir = path;
	if (start_command(&cp))
		die("Could not run 'git status --porcelain' in submodule %s", path);

	len = strbuf_read(&buf, cp.out, 1024);
	line = buf.buf;
	while (len > 2) {
		if ((line[0] == '?') && (line[1] == '?')) {
			dirty_submodule |= DIRTY_SUBMODULE_UNTRACKED;
			if (dirty_submodule & DIRTY_SUBMODULE_MODIFIED)
				break;
		} else {
			dirty_submodule |= DIRTY_SUBMODULE_MODIFIED;
			if (ignore_untracked ||
			    (dirty_submodule & DIRTY_SUBMODULE_UNTRACKED))
				break;
		}
		next_line = strchr(line, '\n');
		if (!next_line)
			break;
		next_line++;
		len -= (next_line - line);
		line = next_line;
	}
	close(cp.out);

	if (finish_command(&cp))
		die("'git status --porcelain' failed in submodule %s", path);

	strbuf_release(&buf);
	return dirty_submodule;
}

int submodule_uses_gitfile(const char *path)
{
	struct child_process cp;
	const char *argv[] = {
		"submodule",
		"foreach",
		"--quiet",
		"--recursive",
		"test -f .git",
		NULL,
	};
	struct strbuf buf = STRBUF_INIT;
	const char *git_dir;

	strbuf_addf(&buf, "%s/.git", path);
	git_dir = read_gitfile(buf.buf);
	if (!git_dir) {
		strbuf_release(&buf);
		return 0;
	}
	strbuf_release(&buf);

	/* Now test that all nested submodules use a gitfile too */
	memset(&cp, 0, sizeof(cp));
	cp.argv = argv;
	cp.env = local_repo_env;
	cp.git_cmd = 1;
	cp.no_stdin = 1;
	cp.no_stderr = 1;
	cp.no_stdout = 1;
	cp.dir = path;
	if (run_command(&cp))
		return 0;

	return 1;
}

int ok_to_remove_submodule(const char *path)
{
	struct stat st;
	ssize_t len;
	struct child_process cp;
	const char *argv[] = {
		"status",
		"--porcelain",
		"-u",
		"--ignore-submodules=none",
		NULL,
	};
	struct strbuf buf = STRBUF_INIT;
	int ok_to_remove = 1;

	if ((lstat(path, &st) < 0) || is_empty_dir(path))
		return 1;

	if (!submodule_uses_gitfile(path))
		return 0;

	memset(&cp, 0, sizeof(cp));
	cp.argv = argv;
	cp.env = local_repo_env;
	cp.git_cmd = 1;
	cp.no_stdin = 1;
	cp.out = -1;
	cp.dir = path;
	if (start_command(&cp))
		die("Could not run 'git status --porcelain -uall --ignore-submodules=none' in submodule %s", path);

	len = strbuf_read(&buf, cp.out, 1024);
	if (len > 2)
		ok_to_remove = 0;
	close(cp.out);

	if (finish_command(&cp))
		die("'git status --porcelain -uall --ignore-submodules=none' failed in submodule %s", path);

	strbuf_release(&buf);
	return ok_to_remove;
}

unsigned is_submodule_checkout_safe(const char *path, const unsigned char sha1[20])
{
	struct strbuf buf = STRBUF_INIT;
	struct child_process cp;
	const char *hex_sha1 = sha1_to_hex(sha1);
	const char *argv[] = {
		"read-tree",
		"-n",
		"-m",
		"HEAD",
		hex_sha1,
		NULL,
	};
	const char *git_dir;

	strbuf_addf(&buf, "%s/.git", path);
	git_dir = read_gitfile(buf.buf);
	if (!git_dir)
		git_dir = buf.buf;
	if (!is_directory(git_dir)) {
		strbuf_release(&buf);
		/* The submodule is not populated, it's safe to check it out */
		/*
		 * TODO: When git learns to re-populate submodules, a check must be
		 * added here to assert that no local files will be overwritten.
		 */
		return 1;
	}
	strbuf_release(&buf);

	memset(&cp, 0, sizeof(cp));
	cp.argv = argv;
	cp.env = local_repo_env;
	cp.git_cmd = 1;
	cp.no_stdin = 1;
	cp.dir = path;
	return run_command(&cp) == 0;
}

static int find_first_merges(struct object_array *result, const char *path,
		struct commit *a, struct commit *b)
{
	int i, j;
	struct object_array merges = OBJECT_ARRAY_INIT;
	struct commit *commit;
	int contains_another;

	char merged_revision[42];
	const char *rev_args[] = { "rev-list", "--merges", "--ancestry-path",
				   "--all", merged_revision, NULL };
	struct rev_info revs;
	struct setup_revision_opt rev_opts;

	memset(result, 0, sizeof(struct object_array));
	memset(&rev_opts, 0, sizeof(rev_opts));

	/* get all revisions that merge commit a */
	snprintf(merged_revision, sizeof(merged_revision), "^%s",
			sha1_to_hex(a->object.sha1));
	init_revisions(&revs, NULL);
	rev_opts.submodule = path;
	setup_revisions(sizeof(rev_args)/sizeof(char *)-1, rev_args, &revs, &rev_opts);

	/* save all revisions from the above list that contain b */
	if (prepare_revision_walk(&revs))
		die("revision walk setup failed");
	while ((commit = get_revision(&revs)) != NULL) {
		struct object *o = &(commit->object);
		if (in_merge_bases(b, commit))
			add_object_array(o, NULL, &merges);
	}
	reset_revision_walk();

	/* Now we've got all merges that contain a and b. Prune all
	 * merges that contain another found merge and save them in
	 * result.
	 */
	for (i = 0; i < merges.nr; i++) {
		struct commit *m1 = (struct commit *) merges.objects[i].item;

		contains_another = 0;
		for (j = 0; j < merges.nr; j++) {
			struct commit *m2 = (struct commit *) merges.objects[j].item;
			if (i != j && in_merge_bases(m2, m1)) {
				contains_another = 1;
				break;
			}
		}

		if (!contains_another)
			add_object_array(merges.objects[i].item, NULL, result);
	}

	free(merges.objects);
	return result->nr;
}

static void print_commit(struct commit *commit)
{
	struct strbuf sb = STRBUF_INIT;
	struct pretty_print_context ctx = {0};
	ctx.date_mode = DATE_NORMAL;
	format_commit_message(commit, " %h: %m %s", &sb, &ctx);
	fprintf(stderr, "%s\n", sb.buf);
	strbuf_release(&sb);
}

#define MERGE_WARNING(path, msg) \
	warning("Failed to merge submodule %s (%s)", path, msg);

int merge_submodule(unsigned char result[20], const char *path,
		    const unsigned char base[20], const unsigned char a[20],
		    const unsigned char b[20], int search)
{
	struct commit *commit_base, *commit_a, *commit_b;
	int parent_count;
	struct object_array merges;

	int i;

	/* store a in result in case we fail */
	hashcpy(result, a);

	/* we can not handle deletion conflicts */
	if (is_null_sha1(base))
		return 0;
	if (is_null_sha1(a))
		return 0;
	if (is_null_sha1(b))
		return 0;

	if (add_submodule_odb(path)) {
		MERGE_WARNING(path, "not checked out");
		return 0;
	}

	if (!(commit_base = lookup_commit_reference(base)) ||
	    !(commit_a = lookup_commit_reference(a)) ||
	    !(commit_b = lookup_commit_reference(b))) {
		MERGE_WARNING(path, "commits not present");
		return 0;
	}

	/* check whether both changes are forward */
	if (!in_merge_bases(commit_base, commit_a) ||
	    !in_merge_bases(commit_base, commit_b)) {
		MERGE_WARNING(path, "commits don't follow merge-base");
		return 0;
	}

	/* Case #1: a is contained in b or vice versa */
	if (in_merge_bases(commit_a, commit_b)) {
		hashcpy(result, b);
		return 1;
	}
	if (in_merge_bases(commit_b, commit_a)) {
		hashcpy(result, a);
		return 1;
	}

	/*
	 * Case #2: There are one or more merges that contain a and b in
	 * the submodule. If there is only one, then present it as a
	 * suggestion to the user, but leave it marked unmerged so the
	 * user needs to confirm the resolution.
	 */

	/* Skip the search if makes no sense to the calling context.  */
	if (!search)
		return 0;

	/* find commit which merges them */
	parent_count = find_first_merges(&merges, path, commit_a, commit_b);
	switch (parent_count) {
	case 0:
		MERGE_WARNING(path, "merge following commits not found");
		break;

	case 1:
		MERGE_WARNING(path, "not fast-forward");
		fprintf(stderr, "Found a possible merge resolution "
				"for the submodule:\n");
		print_commit((struct commit *) merges.objects[0].item);
		fprintf(stderr,
			"If this is correct simply add it to the index "
			"for example\n"
			"by using:\n\n"
			"  git update-index --cacheinfo 160000 %s \"%s\"\n\n"
			"which will accept this suggestion.\n",
			sha1_to_hex(merges.objects[0].item->sha1), path);
		break;

	default:
		MERGE_WARNING(path, "multiple merges found");
		for (i = 0; i < merges.nr; i++)
			print_commit((struct commit *) merges.objects[i].item);
	}

	free(merges.objects);
	return 0;
}

/* Update gitfile and core.worktree setting to connect work tree and git dir */
void connect_work_tree_and_git_dir(const char *work_tree, const char *git_dir)
{
	struct strbuf file_name = STRBUF_INIT;
	struct strbuf rel_path = STRBUF_INIT;
	const char *real_git_dir = xstrdup(real_path(git_dir));
	const char *real_work_tree = xstrdup(real_path(work_tree));

	/* Update gitfile */
	strbuf_addf(&file_name, "%s/.git", work_tree);
<<<<<<< HEAD
	write_file(file_name.buf, 1, "gitdir: %s\n",
		   relative_path(git_dir, real_work_tree, &rel_path));
=======
	fp = fopen(file_name.buf, "w");
	if (!fp)
		die(_("Could not create git link %s"), file_name.buf);
	fprintf(fp, "gitdir: %s\n", relative_path(real_git_dir, real_work_tree,
						  &rel_path));
	fclose(fp);
>>>>>>> d4fa8525

	/* Update core.worktree setting */
	strbuf_reset(&file_name);
	strbuf_addf(&file_name, "%s/config", real_git_dir);
	if (git_config_set_in_file(file_name.buf, "core.worktree",
				   relative_path(real_work_tree, real_git_dir,
						 &rel_path)))
		die(_("Could not set core.worktree in %s"),
		    file_name.buf);

	strbuf_release(&file_name);
	strbuf_release(&rel_path);
	free((void *)real_work_tree);
	free((void *)real_git_dir);
}<|MERGE_RESOLUTION|>--- conflicted
+++ resolved
@@ -1325,17 +1325,8 @@
 
 	/* Update gitfile */
 	strbuf_addf(&file_name, "%s/.git", work_tree);
-<<<<<<< HEAD
 	write_file(file_name.buf, 1, "gitdir: %s\n",
-		   relative_path(git_dir, real_work_tree, &rel_path));
-=======
-	fp = fopen(file_name.buf, "w");
-	if (!fp)
-		die(_("Could not create git link %s"), file_name.buf);
-	fprintf(fp, "gitdir: %s\n", relative_path(real_git_dir, real_work_tree,
-						  &rel_path));
-	fclose(fp);
->>>>>>> d4fa8525
+		   relative_path(real_git_dir, real_work_tree, &rel_path));
 
 	/* Update core.worktree setting */
 	strbuf_reset(&file_name);
