--- conflicted
+++ resolved
@@ -77,32 +77,7 @@
 	strbuf_release(&key);
 
 	if (flag & BRANCH_CONFIG_VERBOSE) {
-<<<<<<< HEAD
-		if (shortname && origin)
-			printf_ln(rebasing ?
-				  _("Branch %s set up to track remote branch %s from %s by rebasing.") :
-				  _("Branch %s set up to track remote branch %s from %s."),
-				  local, shortname, origin);
-		else if (shortname && !origin)
-			printf_ln(rebasing ?
-				  _("Branch %s set up to track local branch %s by rebasing.") :
-				  _("Branch %s set up to track local branch %s."),
-				  local, shortname);
-		else if (!shortname && origin)
-			printf_ln(rebasing ?
-				  _("Branch %s set up to track remote ref %s by rebasing.") :
-				  _("Branch %s set up to track remote ref %s."),
-				  local, remote);
-		else if (!shortname && !origin)
-			printf_ln(rebasing ?
-				  _("Branch %s set up to track local ref %s by rebasing.") :
-				  _("Branch %s set up to track local ref %s."),
-				  local, remote);
-		else
-			die("BUG: impossible combination of %p and %p",
-			    shortname, origin);
-=======
-		if (remote_is_branch) {
+		if (shortname) {
 			if (origin)
 				printf_ln(rebasing ?
 					  _("Branch %s set up to track remote branch %s from %s by rebasing.") :
@@ -125,7 +100,6 @@
 					  _("Branch %s set up to track local ref %s."),
 					  local, remote);
 		}
->>>>>>> 9fe0cf3a
 	}
 }
 
