--- conflicted
+++ resolved
@@ -46,13 +46,9 @@
 		     debug_unpack,
 		     skip_sparse_checkout,
 		     gently,
-<<<<<<< HEAD
+		     exiting_early,
 		     show_all_errors,
 		     dry_run;
-=======
-		     exiting_early,
-		     show_all_errors;
->>>>>>> b4194828
 	const char *prefix;
 	int cache_bottom;
 	struct dir_struct *dir;
