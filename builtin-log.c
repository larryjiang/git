/*
 * Builtin "git log" and related commands (show, whatchanged)
 *
 * (C) Copyright 2006 Linus Torvalds
 *		 2006 Junio Hamano
 */
#include "cache.h"
#include "commit.h"
#include "diff.h"
#include "revision.h"
#include "log-tree.h"
#include "builtin.h"

/* this is in builtin-diff.c */
void add_head(struct rev_info *revs);

static int cmd_log_wc(int argc, const char **argv, char **envp,
		      struct rev_info *rev)
{
	struct commit *commit;

	rev->abbrev = DEFAULT_ABBREV;
	rev->commit_format = CMIT_FMT_DEFAULT;
	rev->verbose_header = 1;
	argc = setup_revisions(argc, argv, rev, "HEAD");
	if (rev->always_show_header) {
		if (rev->diffopt.pickaxe || rev->diffopt.filter) {
			rev->always_show_header = 0;
			if (rev->diffopt.output_format == DIFF_FORMAT_RAW)
				rev->diffopt.output_format = DIFF_FORMAT_NO_OUTPUT;
		}
	}

	if (argc > 1)
		die("unrecognized argument: %s", argv[1]);

	prepare_revision_walk(rev);
	setup_pager();
	while ((commit = get_revision(rev)) != NULL) {
		log_tree_commit(rev, commit);
		free(commit->buffer);
		commit->buffer = NULL;
	}
	return 0;
}

int cmd_whatchanged(int argc, const char **argv, char **envp)
{
	struct rev_info rev;

	init_revisions(&rev);
	rev.diff = 1;
	rev.diffopt.recursive = 1;
	return cmd_log_wc(argc, argv, envp, &rev);
}

int cmd_show(int argc, const char **argv, char **envp)
{
	struct rev_info rev;

	init_revisions(&rev);
	rev.diff = 1;
	rev.diffopt.recursive = 1;
	rev.combine_merges = 1;
	rev.dense_combined_merges = 1;
	rev.always_show_header = 1;
	rev.ignore_merges = 0;
	rev.no_walk = 1;
	return cmd_log_wc(argc, argv, envp, &rev);
}

int cmd_log(int argc, const char **argv, char **envp)
{
	struct rev_info rev;

	init_revisions(&rev);
	rev.always_show_header = 1;
	rev.diffopt.recursive = 1;
	return cmd_log_wc(argc, argv, envp, &rev);
}

static int istitlechar(char c)
{
	return (c >= 'a' && c <= 'z') || (c >= 'A' && c <= 'Z') ||
		(c >= '0' && c <= '9') || c == '.' || c == '_';
}

static FILE *realstdout = NULL;
static char *output_directory = NULL;

static void reopen_stdout(struct commit *commit, int nr, int keep_subject)
{
	char filename[1024];
	char *sol;
	int len = 0;

	if (output_directory) {
		strncpy(filename, output_directory, 1010);
		len = strlen(filename);
		if (filename[len - 1] != '/')
			filename[len++] = '/';
	}

	sprintf(filename + len, "%04d", nr);
	len = strlen(filename);

	sol = strstr(commit->buffer, "\n\n");
	if (sol) {
		int j, space = 1;

		sol += 2;
		/* strip [PATCH] or [PATCH blabla] */
		if (!keep_subject && !strncmp(sol, "[PATCH", 6)) {
			char *eos = strchr(sol + 6, ']');
			if (eos) {
				while (isspace(*eos))
					eos++;
				sol = eos;
			}
		}

		for (j = 0; len < 1024 - 6 && sol[j] && sol[j] != '\n'; j++) {
			if (istitlechar(sol[j])) {
				if (space) {
					filename[len++] = '-';
					space = 0;
				}
				filename[len++] = sol[j];
				if (sol[j] == '.')
					while (sol[j + 1] == '.')
						j++;
			} else
				space = 1;
		}
		while (filename[len - 1] == '.' || filename[len - 1] == '-')
			len--;
	}
	strcpy(filename + len, ".txt");
	fprintf(realstdout, "%s\n", filename);
	freopen(filename, "w", stdout);
}

int cmd_format_patch(int argc, const char **argv, char **envp)
{
	struct commit *commit;
	struct commit **list = NULL;
	struct rev_info rev;
	int nr = 0, total, i, j;
	int use_stdout = 0;
	int numbered = 0;
	int keep_subject = 0;

	init_revisions(&rev);
	rev.commit_format = CMIT_FMT_EMAIL;
	rev.verbose_header = 1;
	rev.diff = 1;
	rev.diffopt.with_raw = 0;
	rev.diffopt.with_stat = 1;
	rev.combine_merges = 0;
	rev.ignore_merges = 1;
	rev.diffopt.output_format = DIFF_FORMAT_PATCH;

	/*
	 * Parse the arguments before setup_revisions(), or something
	 * like "git fmt-patch -o a123 HEAD^.." may fail; a123 is
	 * possibly a valid SHA1.
	 */
	for (i = 1, j = 1; i < argc; i++) {
		if (!strcmp(argv[i], "--stdout"))
			use_stdout = 1;
		else if (!strcmp(argv[i], "-n") ||
				!strcmp(argv[i], "--numbered"))
			numbered = 1;
		else if (!strcmp(argv[i], "-k") ||
				!strcmp(argv[i], "--keep-subject")) {
			keep_subject = 1;
			rev.total = -1;
		} else if (!strcmp(argv[i], "-o")) {
			if (argc < 3)
				die ("Which directory?");
			if (mkdir(argv[i + 1], 0777) < 0 && errno != EEXIST)
				die("Could not create directory %s",
						argv[i + 1]);
			output_directory = strdup(argv[i + 1]);
			i++;
<<<<<<< HEAD
		} else
=======
		}
		else if (!strcmp(argv[i], "--attach"))
			rev.mime_boundary = git_version_string;
		else if (!strncmp(argv[i], "--attach=", 9))
			rev.mime_boundary = argv[i] + 9;
		else
>>>>>>> 68563738
			argv[j++] = argv[i];
	}
	argc = j;

	if (numbered && keep_subject < 0)
		die ("-n and -k are mutually exclusive.");

	argc = setup_revisions(argc, argv, &rev, "HEAD");
	if (argc > 1)
		die ("unrecognized argument: %s", argv[1]);

	if (rev.pending_objects && rev.pending_objects->next == NULL) {
		rev.pending_objects->item->flags |= UNINTERESTING;
		add_head(&rev);
	}

	if (!use_stdout)
		realstdout = fdopen(dup(1), "w");

	prepare_revision_walk(&rev);
	while ((commit = get_revision(&rev)) != NULL) {
		/* ignore merges */
		if (commit->parents && commit->parents->next)
			continue;
		nr++;
		list = realloc(list, nr * sizeof(list[0]));
		list[nr - 1] = commit;
	}
	total = nr;
	if (numbered)
		rev.total = total;
	while (0 <= --nr) {
		int shown;
		commit = list[nr];
		rev.nr = total - nr;
		if (!use_stdout)
			reopen_stdout(commit, rev.nr, keep_subject);
		shown = log_tree_commit(&rev, commit);
		free(commit->buffer);
		commit->buffer = NULL;
<<<<<<< HEAD
		if (shown)
			printf("-- \n%s\n\n", git_version_string);
=======
		if (shown) {
			if (rev.mime_boundary)
				printf("\n--%s%s--\n\n\n",
				       mime_boundary_leader,
				       rev.mime_boundary);
			else
				printf("-- \n%s\n\n", git_version_string);
		}
>>>>>>> 68563738
		if (!use_stdout)
			fclose(stdout);
	}
	if (output_directory)
		free(output_directory);
	free(list);
	return 0;
}
<|MERGE_RESOLUTION|>--- conflicted
+++ resolved
@@ -183,16 +183,12 @@
 						argv[i + 1]);
 			output_directory = strdup(argv[i + 1]);
 			i++;
-<<<<<<< HEAD
-		} else
-=======
 		}
 		else if (!strcmp(argv[i], "--attach"))
 			rev.mime_boundary = git_version_string;
 		else if (!strncmp(argv[i], "--attach=", 9))
 			rev.mime_boundary = argv[i] + 9;
 		else
->>>>>>> 68563738
 			argv[j++] = argv[i];
 	}
 	argc = j;
@@ -233,10 +229,6 @@
 		shown = log_tree_commit(&rev, commit);
 		free(commit->buffer);
 		commit->buffer = NULL;
-<<<<<<< HEAD
-		if (shown)
-			printf("-- \n%s\n\n", git_version_string);
-=======
 		if (shown) {
 			if (rev.mime_boundary)
 				printf("\n--%s%s--\n\n\n",
@@ -245,7 +237,6 @@
 			else
 				printf("-- \n%s\n\n", git_version_string);
 		}
->>>>>>> 68563738
 		if (!use_stdout)
 			fclose(stdout);
 	}
