--- conflicted
+++ resolved
@@ -646,21 +646,14 @@
 		wt_status_print_submodule_summary(s, 0);  /* staged */
 		wt_status_print_submodule_summary(s, 1);  /* unstaged */
 	}
-<<<<<<< HEAD
 	if (s->show_untracked_files) {
 		wt_status_print_other(s, &s->untracked, "Untracked", "add");
 		if (s->show_ignored_files)
 			wt_status_print_other(s, &s->ignored, "Ignored", "add -f");
 	} else if (s->commitable)
-		 fprintf(s->fp, "# Untracked files not listed (use -u option to show untracked files)\n");
-=======
-	if (s->show_untracked_files)
-		wt_status_print_untracked(s);
-	else if (s->commitable)
 		fprintf(s->fp, "# Untracked files not listed%s\n",
 			advice_status_hints
 			? " (use -u option to show untracked files)" : "");
->>>>>>> 980bde38
 
 	if (s->verbose)
 		wt_status_print_verbose(s);
