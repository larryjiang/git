--- conflicted
+++ resolved
@@ -85,10 +85,6 @@
 {
 	unsigned char sha1[20];
 	unsigned mode;
-<<<<<<< HEAD
-	/* try a detailed diagnostic ... */
-	get_sha1_with_mode_1(arg, sha1, &mode, 0, prefix);
-=======
 
 	/*
 	 * Saying "'(icase)foo' does not exist in the index" when the
@@ -100,7 +96,6 @@
 		/* try a detailed diagnostic ... */
 		get_sha1_with_mode_1(arg, sha1, &mode, 1, prefix);
 
->>>>>>> 488201c8
 	/* ... or fall back the most general message. */
 	die("ambiguous argument '%s': unknown revision or path not in the working tree.\n"
 	    "Use '--' to separate paths from revisions", arg);
@@ -437,10 +432,7 @@
 	const char *work_tree_env = getenv(GIT_WORK_TREE_ENVIRONMENT);
 	const char *worktree;
 	char *gitfile;
-<<<<<<< HEAD
 	int offset;
-=======
->>>>>>> 488201c8
 
 	if (PATH_MAX - 40 < strlen(gitdirenv))
 		die("'$%s' too big", GIT_DIR_ENVIRONMENT);
@@ -506,24 +498,15 @@
 		return NULL;
 	}
 
-<<<<<<< HEAD
 	offset = dir_inside_of(cwd, worktree);
 	if (offset >= 0) {	/* cwd inside worktree? */
-=======
-	if (!prefixcmp(cwd, worktree) &&
-	    cwd[strlen(worktree)] == '/') { /* cwd inside worktree */
->>>>>>> 488201c8
 		set_git_dir(real_path(gitdirenv));
 		if (chdir(worktree))
 			die_errno("Could not chdir to '%s'", worktree);
 		cwd[len++] = '/';
 		cwd[len] = '\0';
 		free(gitfile);
-<<<<<<< HEAD
 		return cwd + offset;
-=======
-		return cwd + strlen(worktree) + 1;
->>>>>>> 488201c8
 	}
 
 	/* cwd outside worktree */
