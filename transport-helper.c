--- conflicted
+++ resolved
@@ -5,28 +5,21 @@
 #include "commit.h"
 #include "diff.h"
 #include "revision.h"
-<<<<<<< HEAD
+#include "quote.h"
 #include "remote.h"
-=======
-#include "quote.h"
->>>>>>> 9a424b27
 
 struct helper_data
 {
 	const char *name;
 	struct child_process *helper;
-<<<<<<< HEAD
-	unsigned fetch : 1;
-	unsigned import : 1;
+	FILE *out;
+	unsigned fetch : 1,
+		import : 1,
+		option : 1,
+		push : 1;
 	/* These go from remote name (as in "list") to private name */
 	struct refspec *refspecs;
 	int refspec_nr;
-=======
-	FILE *out;
-	unsigned fetch : 1,
-		option : 1,
-		push : 1;
->>>>>>> 9a424b27
 };
 
 static struct child_process *get_helper(struct transport *transport)
@@ -34,13 +27,9 @@
 	struct helper_data *data = transport->data;
 	struct strbuf buf = STRBUF_INIT;
 	struct child_process *helper;
-<<<<<<< HEAD
-	FILE *file;
 	const char **refspecs = NULL;
 	int refspec_nr = 0;
 	int refspec_alloc = 0;
-=======
->>>>>>> 9a424b27
 
 	if (data->helper)
 		return data->helper;
@@ -70,7 +59,10 @@
 			break;
 		if (!strcmp(buf.buf, "fetch"))
 			data->fetch = 1;
-<<<<<<< HEAD
+		if (!strcmp(buf.buf, "option"))
+			data->option = 1;
+		if (!strcmp(buf.buf, "push"))
+			data->push = 1;
 		if (!strcmp(buf.buf, "import"))
 			data->import = 1;
 		if (!data->refspecs && !prefixcmp(buf.buf, "refspec ")) {
@@ -79,12 +71,6 @@
 				   refspec_alloc);
 			refspecs[refspec_nr++] = strdup(buf.buf + strlen("refspec "));
 		}
-=======
-		if (!strcmp(buf.buf, "option"))
-			data->option = 1;
-		if (!strcmp(buf.buf, "push"))
-			data->push = 1;
->>>>>>> 9a424b27
 	}
 	if (refspecs) {
 		int i;
@@ -112,20 +98,9 @@
 		free(data->helper);
 		data->helper = NULL;
 	}
-	free(data);
 	return 0;
 }
 
-<<<<<<< HEAD
-static int release_helper(struct transport *transport)
-{
-	struct helper_data *data = transport->data;
-	free_refspec(data->refspec_nr, data->refspecs);
-	data->refspecs = NULL;
-	disconnect_helper(transport);
-	free(transport->data);
-	return 0;
-=======
 static const char *unsupported_options[] = {
 	TRANS_OPT_UPLOADPACK,
 	TRANS_OPT_RECEIVEPACK,
@@ -202,7 +177,16 @@
 	if (n >= sizeof(buf))
 		die("impossibly large verbosity value");
 	set_helper_option(t, "verbosity", buf);
->>>>>>> 9a424b27
+}
+
+static int release_helper(struct transport *transport)
+{
+	struct helper_data *data = transport->data;
+	free_refspec(data->refspec_nr, data->refspecs);
+	data->refspecs = NULL;
+	disconnect_helper(transport);
+	free(transport->data);
+	return 0;
 }
 
 static int fetch_with_fetch(struct transport *transport,
@@ -327,22 +311,6 @@
 	return -1;
 }
 
-<<<<<<< HEAD
-static int has_attribute(const char *attrs, const char *attr) {
-	int len;
-	if (!attrs)
-		return 0;
-
-	len = strlen(attr);
-	for (;;) {
-		const char *space = strchrnul(attrs, ' ');
-		if (len == space - attrs && !strncmp(attrs, attr, len))
-			return 1;
-		if (!*space)
-			return 0;
-		attrs = space + 1;
-	}
-=======
 static int push_refs(struct transport *transport,
 		struct ref *remote_refs, int flags)
 {
@@ -467,7 +435,22 @@
 	}
 	strbuf_release(&buf);
 	return 0;
->>>>>>> 9a424b27
+}
+
+static int has_attribute(const char *attrs, const char *attr) {
+	int len;
+	if (!attrs)
+		return 0;
+
+	len = strlen(attr);
+	for (;;) {
+		const char *space = strchrnul(attrs, ' ');
+		if (len == space - attrs && !strncmp(attrs, attr, len))
+			return 1;
+		if (!*space)
+			return 0;
+		attrs = space + 1;
+	}
 }
 
 static struct ref *get_refs_list(struct transport *transport, int for_push)
@@ -531,11 +514,7 @@
 	transport->set_option = set_helper_option;
 	transport->get_refs_list = get_refs_list;
 	transport->fetch = fetch;
-<<<<<<< HEAD
+	transport->push_refs = push_refs;
 	transport->disconnect = release_helper;
-=======
-	transport->push_refs = push_refs;
-	transport->disconnect = disconnect_helper;
->>>>>>> 9a424b27
 	return 0;
 }