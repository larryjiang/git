#!/bin/sh
#
# Copyright (c) 2006 Eric Wong
#

PERL='@@PERL@@'
OPTIONS_KEEPDASHDASH=
OPTIONS_SPEC="\
git instaweb [options] (--start | --stop | --restart)
--
l,local        only bind on 127.0.0.1
p,port=        the port to bind to
d,httpd=       the command to launch
b,browser=     the browser to launch
m,module-path= the module path (only needed for apache2)
 Action
stop           stop the web server
start          start the web server
restart        restart the web server
"

. git-sh-setup

fqgitdir="$GIT_DIR"
local="$(git config --bool --get instaweb.local)"
httpd="$(git config --get instaweb.httpd)"
port=$(git config --get instaweb.port)
module_path="$(git config --get instaweb.modulepath)"

conf="$GIT_DIR/gitweb/httpd.conf"

# Defaults:

# if installed, it doesn't need further configuration (module_path)
test -z "$httpd" && httpd='lighttpd -f'

# any untaken local port will do...
test -z "$port" && port=1234

resolve_full_httpd () {
	case "$httpd" in
	*apache2*|*lighttpd*)
		# ensure that the apache2/lighttpd command ends with "-f"
		if ! echo "$httpd" | sane_grep -- '-f *$' >/dev/null 2>&1
		then
			httpd="$httpd -f"
		fi
		;;
	esac

	httpd_only="$(echo $httpd | cut -f1 -d' ')"
	if case "$httpd_only" in /*) : ;; *) which $httpd_only >/dev/null 2>&1;; esac
	then
		full_httpd=$httpd
	else
		# many httpds are installed in /usr/sbin or /usr/local/sbin
		# these days and those are not in most users $PATHs
		# in addition, we may have generated a server script
		# in $fqgitdir/gitweb.
		for i in /usr/local/sbin /usr/sbin "$fqgitdir/gitweb"
		do
			if test -x "$i/$httpd_only"
			then
				full_httpd=$i/$httpd
				return
			fi
		done

		echo >&2 "$httpd_only not found. Install $httpd_only or use" \
		     "--httpd to specify another httpd daemon."
		exit 1
	fi
}

start_httpd () {
	if test -f "$fqgitdir/pid"; then
		say "Instance already running. Restarting..."
		stop_httpd
	fi

	# here $httpd should have a meaningful value
	resolve_full_httpd

	# don't quote $full_httpd, there can be arguments to it (-f)
	case "$httpd" in
	*mongoose*)
		#The mongoose server doesn't have a daemon mode so we'll have to fork it
		$full_httpd "$fqgitdir/gitweb/httpd.conf" &
		#Save the pid before doing anything else (we'll print it later)
		pid=$!

		if test $? != 0; then
			echo "Could not execute http daemon $httpd."
			exit 1
		fi

		cat > "$fqgitdir/pid" <<EOF
$pid
EOF
		;;
	*)
		$full_httpd "$fqgitdir/gitweb/httpd.conf"
		if test $? != 0; then
			echo "Could not execute http daemon $httpd."
			exit 1
		fi
		;;
	esac
}

stop_httpd () {
	test -f "$fqgitdir/pid" && kill $(cat "$fqgitdir/pid")
}

while test $# != 0
do
	case "$1" in
	--stop|stop)
		stop_httpd
		exit 0
		;;
	--start|start)
		start_httpd
		exit 0
		;;
	--restart|restart)
		stop_httpd
		start_httpd
		exit 0
		;;
	-l|--local)
		local=true
		;;
	-d|--httpd)
		shift
		httpd="$1"
		;;
	-b|--browser)
		shift
		browser="$1"
		;;
	-p|--port)
		shift
		port="$1"
		;;
	-m|--module-path)
		shift
		module_path="$1"
		;;
	--)
		;;
	*)
		usage
		;;
	esac
	shift
done

mkdir -p "$GIT_DIR/gitweb/tmp"
GIT_EXEC_PATH="$(git --exec-path)"
GIT_DIR="$fqgitdir"
export GIT_EXEC_PATH GIT_DIR


webrick_conf () {
	# generate a standalone server script in $fqgitdir/gitweb.
	cat >"$fqgitdir/gitweb/$httpd.rb" <<EOF
require 'webrick'
require 'yaml'
options = YAML::load_file(ARGV[0])
options[:StartCallback] = proc do
  File.open(options[:PidFile],"w") do |f|
    f.puts Process.pid
  end
end
options[:ServerType] = WEBrick::Daemon
server = WEBrick::HTTPServer.new(options)
['INT', 'TERM'].each do |signal|
  trap(signal) {server.shutdown}
end
server.start
EOF
	# generate a shell script to invoke the above ruby script,
	# which assumes _ruby_ is in the user's $PATH. that's _one_
	# portable way to run ruby, which could be installed anywhere,
	# really.
	cat >"$fqgitdir/gitweb/$httpd" <<EOF
#!/bin/sh
exec ruby "$fqgitdir/gitweb/$httpd.rb" \$*
EOF
	chmod +x "$fqgitdir/gitweb/$httpd"

	cat >"$conf" <<EOF
:Port: $port
:DocumentRoot: "$fqgitdir/gitweb"
:DirectoryIndex: ["gitweb.cgi"]
:PidFile: "$fqgitdir/pid"
EOF
	test "$local" = true && echo ':BindAddress: "127.0.0.1"' >> "$conf"
}

lighttpd_conf () {
	cat > "$conf" <<EOF
server.document-root = "$fqgitdir/gitweb"
server.port = $port
server.modules = ( "mod_setenv", "mod_cgi" )
server.indexfiles = ( "gitweb.cgi" )
server.pid-file = "$fqgitdir/pid"
server.errorlog = "$fqgitdir/gitweb/error.log"

# to enable, add "mod_access", "mod_accesslog" to server.modules
# variable above and uncomment this
#accesslog.filename = "$fqgitdir/gitweb/access.log"

setenv.add-environment = ( "PATH" => "/usr/local/bin:/usr/bin:/bin" )

cgi.assign = ( ".cgi" => "" )

# mimetype mapping
mimetype.assign             = (
  ".pdf"          =>      "application/pdf",
  ".sig"          =>      "application/pgp-signature",
  ".spl"          =>      "application/futuresplash",
  ".class"        =>      "application/octet-stream",
  ".ps"           =>      "application/postscript",
  ".torrent"      =>      "application/x-bittorrent",
  ".dvi"          =>      "application/x-dvi",
  ".gz"           =>      "application/x-gzip",
  ".pac"          =>      "application/x-ns-proxy-autoconfig",
  ".swf"          =>      "application/x-shockwave-flash",
  ".tar.gz"       =>      "application/x-tgz",
  ".tgz"          =>      "application/x-tgz",
  ".tar"          =>      "application/x-tar",
  ".zip"          =>      "application/zip",
  ".mp3"          =>      "audio/mpeg",
  ".m3u"          =>      "audio/x-mpegurl",
  ".wma"          =>      "audio/x-ms-wma",
  ".wax"          =>      "audio/x-ms-wax",
  ".ogg"          =>      "application/ogg",
  ".wav"          =>      "audio/x-wav",
  ".gif"          =>      "image/gif",
  ".jpg"          =>      "image/jpeg",
  ".jpeg"         =>      "image/jpeg",
  ".png"          =>      "image/png",
  ".xbm"          =>      "image/x-xbitmap",
  ".xpm"          =>      "image/x-xpixmap",
  ".xwd"          =>      "image/x-xwindowdump",
  ".css"          =>      "text/css",
  ".html"         =>      "text/html",
  ".htm"          =>      "text/html",
  ".js"           =>      "text/javascript",
  ".asc"          =>      "text/plain",
  ".c"            =>      "text/plain",
  ".cpp"          =>      "text/plain",
  ".log"          =>      "text/plain",
  ".conf"         =>      "text/plain",
  ".text"         =>      "text/plain",
  ".txt"          =>      "text/plain",
  ".dtd"          =>      "text/xml",
  ".xml"          =>      "text/xml",
  ".mpeg"         =>      "video/mpeg",
  ".mpg"          =>      "video/mpeg",
  ".mov"          =>      "video/quicktime",
  ".qt"           =>      "video/quicktime",
  ".avi"          =>      "video/x-msvideo",
  ".asf"          =>      "video/x-ms-asf",
  ".asx"          =>      "video/x-ms-asf",
  ".wmv"          =>      "video/x-ms-wmv",
  ".bz2"          =>      "application/x-bzip",
  ".tbz"          =>      "application/x-bzip-compressed-tar",
  ".tar.bz2"      =>      "application/x-bzip-compressed-tar",
  ""              =>      "text/plain"
 )
EOF
	test x"$local" = xtrue && echo 'server.bind = "127.0.0.1"' >> "$conf"
}

apache2_conf () {
	test -z "$module_path" && module_path=/usr/lib/apache2/modules
	mkdir -p "$GIT_DIR/gitweb/logs"
	bind=
	test x"$local" = xtrue && bind='127.0.0.1:'
	echo 'text/css css' > "$fqgitdir/mime.types"
	cat > "$conf" <<EOF
ServerName "git-instaweb"
ServerRoot "$fqgitdir/gitweb"
DocumentRoot "$fqgitdir/gitweb"
PidFile "$fqgitdir/pid"
Listen $bind$port
EOF

	for mod in mime dir; do
		if test -e $module_path/mod_${mod}.so; then
			echo "LoadModule ${mod}_module " \
			     "$module_path/mod_${mod}.so" >> "$conf"
		fi
	done
	cat >> "$conf" <<EOF
TypesConfig "$fqgitdir/mime.types"
DirectoryIndex gitweb.cgi
EOF

	# check to see if Dennis Stosberg's mod_perl compatibility patch
	# (<20060621130708.Gcbc6e5c@leonov.stosberg.net>) has been applied
	if test -f "$module_path/mod_perl.so" &&
	   sane_grep 'MOD_PERL' "$GIT_DIR/gitweb/gitweb.cgi" >/dev/null
	then
		# favor mod_perl if available
		cat >> "$conf" <<EOF
LoadModule perl_module $module_path/mod_perl.so
PerlPassEnv GIT_DIR
PerlPassEnv GIT_EXEC_DIR
<Location /gitweb.cgi>
	SetHandler perl-script
	PerlResponseHandler ModPerl::Registry
	PerlOptions +ParseHeaders
	Options +ExecCGI
</Location>
EOF
	else
		# plain-old CGI
		resolve_full_httpd
		list_mods=$(echo "$full_httpd" | sed "s/-f$/-l/")
<<<<<<< HEAD
		$list_mods | grep 'mod_cgi\.c' >/dev/null 2>&1 || \
		if test -f "$module_path/mod_cgi.so"
		then
			echo "LoadModule cgi_module $module_path/mod_cgi.so" >> "$conf"
		else
			$list_mods | grep 'mod_cgid\.c' >/dev/null 2>&1 || \
			if test -f "$module_path/mod_cgid.so"
			then
				echo "LoadModule cgid_module $module_path/mod_cgid.so" \
					>> "$conf"
			else
				echo "You have no CGI support!"
				exit 2
			fi
			echo "ScriptSock logs/gitweb.sock" >> "$conf"
		fi
=======
		$list_mods | sane_grep 'mod_cgi\.c' >/dev/null 2>&1 || \
		echo "LoadModule cgi_module $module_path/mod_cgi.so" >> "$conf"
>>>>>>> e1622bfc
		cat >> "$conf" <<EOF
AddHandler cgi-script .cgi
<Location /gitweb.cgi>
	Options +ExecCGI
</Location>
EOF
	fi
}

mongoose_conf() {
	cat > "$conf" <<EOF
# Mongoose web server configuration file.
# Lines starting with '#' and empty lines are ignored.
# For detailed description of every option, visit
# http://code.google.com/p/mongoose/wiki/MongooseManual

root		$fqgitdir/gitweb
ports		$port
index_files	gitweb.cgi
#ssl_cert	$fqgitdir/gitweb/ssl_cert.pem
error_log	$fqgitdir/gitweb/error.log
access_log	$fqgitdir/gitweb/access.log

#cgi setup
cgi_env		PATH=/usr/local/bin:/usr/bin:/bin,GIT_DIR=$GIT_DIR,GIT_EXEC_PATH=$GIT_EXEC_PATH
cgi_interp	$PERL
cgi_ext		cgi,pl

# mimetype mapping
mime_types	.gz=application/x-gzip,.tar.gz=application/x-tgz,.tgz=application/x-tgz,.tar=application/x-tar,.zip=application/zip,.gif=image/gif,.jpg=image/jpeg,.jpeg=image/jpeg,.png=image/png,.css=text/css,.html=text/html,.htm=text/html,.js=text/javascript,.c=text/plain,.cpp=text/plain,.log=text/plain,.conf=text/plain,.text=text/plain,.txt=text/plain,.dtd=text/xml,.bz2=application/x-bzip,.tbz=application/x-bzip-compressed-tar,.tar.bz2=application/x-bzip-compressed-tar
EOF
}


script='
s#^(my|our) \$projectroot =.*#$1 \$projectroot = "'$(dirname "$fqgitdir")'";#;
s#(my|our) \$gitbin =.*#$1 \$gitbin = "'$GIT_EXEC_PATH'";#;
s#(my|our) \$projects_list =.*#$1 \$projects_list = \$projectroot;#;
s#(my|our) \$git_temp =.*#$1 \$git_temp = "'$fqgitdir/gitweb/tmp'";#;'

gitweb_cgi () {
	cat > "$1.tmp" <<\EOFGITWEB
@@GITWEB_CGI@@
EOFGITWEB
	# Use the configured full path to perl to match the generated
	# scripts' 'hashpling' line
	"$PERL" -p -e "$script" "$1.tmp"  > "$1"
	chmod +x "$1"
	rm -f "$1.tmp"
}

gitweb_css () {
	cat > "$1" <<\EOFGITWEB
@@GITWEB_CSS@@
EOFGITWEB
}

gitweb_cgi "$GIT_DIR/gitweb/gitweb.cgi"
gitweb_css "$GIT_DIR/gitweb/gitweb.css"

case "$httpd" in
*lighttpd*)
	lighttpd_conf
	;;
*apache2*)
	apache2_conf
	;;
webrick)
	webrick_conf
	;;
*mongoose*)
	mongoose_conf
	;;
*)
	echo "Unknown httpd specified: $httpd"
	exit 1
	;;
esac

start_httpd
url=http://127.0.0.1:$port

if test -n "$browser"; then
	git web--browse -b "$browser" $url || echo $url
else
	git web--browse -c "instaweb.browser" $url || echo $url
fi<|MERGE_RESOLUTION|>--- conflicted
+++ resolved
@@ -321,8 +321,7 @@
 		# plain-old CGI
 		resolve_full_httpd
 		list_mods=$(echo "$full_httpd" | sed "s/-f$/-l/")
-<<<<<<< HEAD
-		$list_mods | grep 'mod_cgi\.c' >/dev/null 2>&1 || \
+		$list_mods | sane_grep 'mod_cgi\.c' >/dev/null 2>&1 || \
 		if test -f "$module_path/mod_cgi.so"
 		then
 			echo "LoadModule cgi_module $module_path/mod_cgi.so" >> "$conf"
@@ -338,10 +337,6 @@
 			fi
 			echo "ScriptSock logs/gitweb.sock" >> "$conf"
 		fi
-=======
-		$list_mods | sane_grep 'mod_cgi\.c' >/dev/null 2>&1 || \
-		echo "LoadModule cgi_module $module_path/mod_cgi.so" >> "$conf"
->>>>>>> e1622bfc
 		cat >> "$conf" <<EOF
 AddHandler cgi-script .cgi
 <Location /gitweb.cgi>
