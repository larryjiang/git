#!/bin/sh
#
# Copyright (c) 2006 Junio C Hamano
#

test_description='git checkout tests.

Creates master, forks renamer and side branches from it.
Test switching across them.

  ! [master] Initial A one, A two
   * [renamer] Renamer R one->uno, M two
    ! [side] Side M one, D two, A three
  ---
    + [side] Side M one, D two, A three
   *  [renamer] Renamer R one->uno, M two
  +*+ [master] Initial A one, A two

'

. ./test-lib.sh

test_tick

fill () {
	for i
	do
		echo "$i"
	done
}


test_expect_success setup '

	fill x y z > same &&
	fill 1 2 3 4 5 6 7 8 >one &&
	fill a b c d e >two &&
	git add same one two &&
	git commit -m "Initial A one, A two" &&

	git checkout -b renamer &&
	rm -f one &&
	fill 1 3 4 5 6 7 8 >uno &&
	git add uno &&
	fill a b c d e f >two &&
	git commit -a -m "Renamer R one->uno, M two" &&

	git checkout -b side master &&
	fill 1 2 3 4 5 6 7 >one &&
	fill A B C D E >three &&
	rm -f two &&
	git update-index --add --remove one two three &&
	git commit -m "Side M one, D two, A three" &&

	git checkout master
'

test_expect_success "checkout from non-existing branch" '

	git checkout -b delete-me master &&
	rm .git/refs/heads/delete-me &&
	test refs/heads/delete-me = "$(git symbolic-ref HEAD)" &&
	git checkout master &&
	test refs/heads/master = "$(git symbolic-ref HEAD)"
'

test_expect_success "checkout with dirty tree without -m" '

	fill 0 1 2 3 4 5 6 7 8 >one &&
	if git checkout side
	then
		echo Not happy
		false
	else
		echo "happy - failed correctly"
	fi

'

test_expect_success "checkout with unrelated dirty tree without -m" '

	git checkout -f master &&
	fill 0 1 2 3 4 5 6 7 8 >same &&
	cp same kept
	git checkout side >messages &&
	test_cmp same kept
	(cat > messages.expect <<EOF
M	same
EOF
) &&
	touch messages.expect &&
	test_cmp messages.expect messages
'

test_expect_success "checkout -m with dirty tree" '

	git checkout -f master &&
	git clean -f &&

	fill 0 1 2 3 4 5 6 7 8 >one &&
	git checkout -m side > messages &&

	test "$(git symbolic-ref HEAD)" = "refs/heads/side" &&

	(cat >expect.messages <<EOF
M	one
EOF
) &&
	test_cmp expect.messages messages &&

	fill "M	one" "A	three" "D	two" >expect.master &&
	git diff --name-status master >current.master &&
	test_cmp expect.master current.master &&

	fill "M	one" >expect.side &&
	git diff --name-status side >current.side &&
	test_cmp expect.side current.side &&

	: >expect.index &&
	git diff --cached >current.index &&
	test_cmp expect.index current.index
'

test_expect_success "checkout -m with dirty tree, renamed" '

	git checkout -f master && git clean -f &&

	fill 1 2 3 4 5 7 8 >one &&
	if git checkout renamer
	then
		echo Not happy
		false
	else
		echo "happy - failed correctly"
	fi &&

	git checkout -m renamer &&
	fill 1 3 4 5 7 8 >expect &&
	test_cmp expect uno &&
	! test -f one &&
	git diff --cached >current &&
	! test -s current

'

test_expect_success 'checkout -m with merge conflict' '

	git checkout -f master && git clean -f &&

	fill 1 T 3 4 5 6 S 8 >one &&
	if git checkout renamer
	then
		echo Not happy
		false
	else
		echo "happy - failed correctly"
	fi &&

	git checkout -m renamer &&

	git diff master:one :3:uno |
	sed -e "1,/^@@/d" -e "/^ /d" -e "s/^-/d/" -e "s/^+/a/" >current &&
	fill d2 aT d7 aS >expect &&
	test_cmp current expect &&
	git diff --cached two >current &&
	! test -s current
'

test_expect_success 'checkout to detach HEAD' '

	git checkout -f renamer && git clean -f &&
	git checkout renamer^ 2>messages &&
	(cat >messages.expect <<EOF
Note: moving to "renamer^" which isn'"'"'t a local branch
If you want to create a new branch from this checkout, you may do so
(now or later) by using -b with the checkout command again. Example:
  git checkout -b <new_branch_name>
HEAD is now at 7329388... Initial A one, A two
EOF
) &&
	test_cmp messages.expect messages &&
	H=$(git rev-parse --verify HEAD) &&
	M=$(git show-ref -s --verify refs/heads/master) &&
	test "z$H" = "z$M" &&
	if git symbolic-ref HEAD >/dev/null 2>&1
	then
		echo "OOPS, HEAD is still symbolic???"
		false
	else
		: happy
	fi
'

test_expect_success 'checkout to detach HEAD with branchname^' '

	git checkout -f master && git clean -f &&
	git checkout renamer^ &&
	H=$(git rev-parse --verify HEAD) &&
	M=$(git show-ref -s --verify refs/heads/master) &&
	test "z$H" = "z$M" &&
	if git symbolic-ref HEAD >/dev/null 2>&1
	then
		echo "OOPS, HEAD is still symbolic???"
		false
	else
		: happy
	fi
'

test_expect_success 'checkout to detach HEAD with :/message' '

	git checkout -f master && git clean -f &&
	git checkout ":/Initial" &&
	H=$(git rev-parse --verify HEAD) &&
	M=$(git show-ref -s --verify refs/heads/master) &&
	test "z$H" = "z$M" &&
	if git symbolic-ref HEAD >/dev/null 2>&1
	then
		echo "OOPS, HEAD is still symbolic???"
		false
	else
		: happy
	fi
'

test_expect_success 'checkout to detach HEAD with HEAD^0' '

	git checkout -f master && git clean -f &&
	git checkout HEAD^0 &&
	H=$(git rev-parse --verify HEAD) &&
	M=$(git show-ref -s --verify refs/heads/master) &&
	test "z$H" = "z$M" &&
	if git symbolic-ref HEAD >/dev/null 2>&1
	then
		echo "OOPS, HEAD is still symbolic???"
		false
	else
		: happy
	fi
'

test_expect_success 'checkout with ambiguous tag/branch names' '

	git tag both side &&
	git branch both master &&
	git reset --hard &&
	git checkout master &&

	git checkout both &&
	H=$(git rev-parse --verify HEAD) &&
	M=$(git show-ref -s --verify refs/heads/master) &&
	test "z$H" = "z$M" &&
	name=$(git symbolic-ref HEAD 2>/dev/null) &&
	test "z$name" = zrefs/heads/both

'

test_expect_success 'checkout with ambiguous tag/branch names' '

	git reset --hard &&
	git checkout master &&

	git tag frotz side &&
	git branch frotz master &&
	git reset --hard &&
	git checkout master &&

	git checkout tags/frotz &&
	H=$(git rev-parse --verify HEAD) &&
	S=$(git show-ref -s --verify refs/heads/side) &&
	test "z$H" = "z$S" &&
	if name=$(git symbolic-ref HEAD 2>/dev/null)
	then
		echo "Bad -- should have detached"
		false
	else
		: happy
	fi

'

test_expect_success 'switch branches while in subdirectory' '

	git reset --hard &&
	git checkout master &&

	mkdir subs &&
	(
		cd subs &&
		git checkout side
	) &&
	! test -f subs/one &&
	rm -fr subs

'

test_expect_success 'checkout specific path while in subdirectory' '

	git reset --hard &&
	git checkout side &&
	mkdir subs &&
	>subs/bero &&
	git add subs/bero &&
	git commit -m "add subs/bero" &&

	git checkout master &&
	mkdir -p subs &&
	(
		cd subs &&
		git checkout side -- bero
	) &&
	test -f subs/bero

'

test_expect_success \
    'checkout w/--track sets up tracking' '
    git config branch.autosetupmerge false &&
    git checkout master &&
    git checkout --track -b track1 &&
    test "$(git config branch.track1.remote)" &&
    test "$(git config branch.track1.merge)"'

test_expect_success \
    'checkout w/autosetupmerge=always sets up tracking' '
    git config branch.autosetupmerge always &&
    git checkout master &&
    git checkout -b track2 &&
    test "$(git config branch.track2.remote)" &&
    test "$(git config branch.track2.merge)"
    git config branch.autosetupmerge false'

test_expect_success \
    'checkout w/--track from non-branch HEAD fails' '
    git checkout -b delete-me master &&
    rm .git/refs/heads/delete-me &&
    test refs/heads/delete-me = "$(git symbolic-ref HEAD)" &&
    test_must_fail git checkout --track -b track'

<<<<<<< HEAD
test_expect_success \
    'checkout with --track fakes a sensible -b <name>' '
    git update-ref refs/remotes/origin/koala/bear renamer &&
    git update-ref refs/new/koala/bear renamer &&

    git checkout --track origin/koala/bear &&
    test "refs/heads/koala/bear" = "$(git symbolic-ref HEAD)" &&
    test "$(git rev-parse HEAD)" = "$(git rev-parse renamer)" &&

    git checkout master && git branch -D koala/bear &&

    git checkout --track refs/remotes/origin/koala/bear &&
    test "refs/heads/koala/bear" = "$(git symbolic-ref HEAD)" &&
    test "$(git rev-parse HEAD)" = "$(git rev-parse renamer)" &&

    git checkout master && git branch -D koala/bear &&

    git checkout --track remotes/origin/koala/bear &&
    test "refs/heads/koala/bear" = "$(git symbolic-ref HEAD)" &&
    test "$(git rev-parse HEAD)" = "$(git rev-parse renamer)" &&

    git checkout master && git branch -D koala/bear &&

    git checkout --track refs/new/koala/bear &&
    test "refs/heads/koala/bear" = "$(git symbolic-ref HEAD)" &&
    test "$(git rev-parse HEAD)" = "$(git rev-parse renamer)"
'

test_expect_success \
    'checkout with --track, but without -b, fails with too short tracked name' '
    test_must_fail git checkout --track renamer'

=======
test_expect_success 'checkout an unmerged path should fail' '
	rm -f .git/index &&
	O=$(echo original | git hash-object -w --stdin) &&
	A=$(echo ourside | git hash-object -w --stdin) &&
	B=$(echo theirside | git hash-object -w --stdin) &&
	(
		echo "100644 $A 0	fild" &&
		echo "100644 $O 1	file" &&
		echo "100644 $A 2	file" &&
		echo "100644 $B 3	file" &&
		echo "100644 $A 0	filf"
	) | git update-index --index-info &&
	echo "none of the above" >sample &&
	cat sample >fild &&
	cat sample >file &&
	cat sample >filf &&
	test_must_fail git checkout fild file filf &&
	test_cmp sample fild &&
	test_cmp sample filf &&
	test_cmp sample file
'

>>>>>>> 45d9414f
test_done<|MERGE_RESOLUTION|>--- conflicted
+++ resolved
@@ -337,7 +337,6 @@
     test refs/heads/delete-me = "$(git symbolic-ref HEAD)" &&
     test_must_fail git checkout --track -b track'
 
-<<<<<<< HEAD
 test_expect_success \
     'checkout with --track fakes a sensible -b <name>' '
     git update-ref refs/remotes/origin/koala/bear renamer &&
@@ -370,7 +369,6 @@
     'checkout with --track, but without -b, fails with too short tracked name' '
     test_must_fail git checkout --track renamer'
 
-=======
 test_expect_success 'checkout an unmerged path should fail' '
 	rm -f .git/index &&
 	O=$(echo original | git hash-object -w --stdin) &&
@@ -393,5 +391,4 @@
 	test_cmp sample file
 '
 
->>>>>>> 45d9414f
 test_done