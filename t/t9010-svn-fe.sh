--- conflicted
+++ resolved
@@ -49,23 +49,6 @@
 	test_cmp empty stream
 '
 
-<<<<<<< HEAD
-test_expect_success 'set up svn repo' '
-	svnconf=$PWD/svnconf &&
-	mkdir -p "$svnconf" &&
-
-	if
-		svnadmin -h >/dev/null 2>&1 &&
-		svnadmin create simple-svn &&
-		svnadmin load simple-svn <"$TEST_DIRECTORY/t9135/svn.dump" &&
-		svn export --config-dir "$svnconf" "file://$PWD/simple-svn" simple-svnco
-	then
-		test_set_prereq SVNREPO
-	fi
-'
-
-test_expect_success SVNREPO 't9135/svn.dump' '
-=======
 test_expect_failure 'empty revision' '
 	reinit_git &&
 	printf "rev <nobody, nobody@local>: %s\n" "" "" >expect &&
@@ -738,11 +721,22 @@
 	test_cmp expect actual
 '
 
-test_expect_success 't9135/svn.dump' '
-	svnadmin create simple-svn &&
-	svnadmin load simple-svn <"$TEST_DIRECTORY/t9135/svn.dump" &&
-	svn_cmd export "file://$PWD/simple-svn" simple-svnco &&
->>>>>>> 9e8c5321
+
+test_expect_success 'set up svn repo' '
+	svnconf=$PWD/svnconf &&
+	mkdir -p "$svnconf" &&
+
+	if
+		svnadmin -h >/dev/null 2>&1 &&
+		svnadmin create simple-svn &&
+		svnadmin load simple-svn <"$TEST_DIRECTORY/t9135/svn.dump" &&
+		svn export --config-dir "$svnconf" "file://$PWD/simple-svn" simple-svnco
+	then
+		test_set_prereq SVNREPO
+	fi
+'
+
+test_expect_success SVNREPO 't9135/svn.dump' '
 	git init simple-git &&
 	test-svn-fe "$TEST_DIRECTORY/t9135/svn.dump" >simple.fe &&
 	(
