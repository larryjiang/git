#!/bin/sh
#
# Copyright (c) 2006 Junio C Hamano
#

test_description='git grep various.
'

. ./test-lib.sh

test_expect_success 'Check for external grep support' '
	case "$(git grep -h 2>&1|grep ext-grep)" in
	*"(default)"*)
		test_set_prereq EXTGREP
		true;;
	*"(ignored by this build)"*)
		true;;
	*)
		false;;
	esac
'

cat >hello.c <<EOF
#include <stdio.h>
int main(int argc, const char **argv)
{
	printf("Hello world.\n");
	return 0;
	/* char ?? */
}
EOF

test_expect_success setup '
	{
		echo foo mmap bar
		echo foo_mmap bar
		echo foo_mmap bar mmap
		echo foo mmap bar_mmap
		echo foo_mmap bar mmap baz
	} >file &&
	echo vvv >v &&
	echo ww w >w &&
	echo x x xx x >x &&
	echo y yy >y &&
	echo zzz > z &&
	mkdir t &&
	echo test >t/t &&
	echo vvv >t/v &&
	mkdir t/a &&
	echo vvv >t/a/v &&
	git add . &&
	test_tick &&
	git commit -m initial
'

test_expect_success 'grep should not segfault with a bad input' '
	test_must_fail git grep "("
'

for H in HEAD ''
do
	case "$H" in
	HEAD)	HC='HEAD:' L='HEAD' ;;
	'')	HC= L='in working tree' ;;
	esac

	test_expect_success "grep -w $L" '
		{
			echo ${HC}file:1:foo mmap bar
			echo ${HC}file:3:foo_mmap bar mmap
			echo ${HC}file:4:foo mmap bar_mmap
			echo ${HC}file:5:foo_mmap bar mmap baz
		} >expected &&
		git grep -n -w -e mmap $H >actual &&
		diff expected actual
	'

	test_expect_success "grep -w $L (w)" '
		: >expected &&
		! git grep -n -w -e "^w" >actual &&
		test_cmp expected actual
	'

	test_expect_success "grep -w $L (x)" '
		{
			echo ${HC}x:1:x x xx x
		} >expected &&
		git grep -n -w -e "x xx* x" $H >actual &&
		diff expected actual
	'

	test_expect_success "grep -w $L (y-1)" '
		{
			echo ${HC}y:1:y yy
		} >expected &&
		git grep -n -w -e "^y" $H >actual &&
		diff expected actual
	'

	test_expect_success "grep -w $L (y-2)" '
		: >expected &&
		if git grep -n -w -e "^y y" $H >actual
		then
			echo should not have matched
			cat actual
			false
		else
			diff expected actual
		fi
	'

	test_expect_success "grep -w $L (z)" '
		: >expected &&
		if git grep -n -w -e "^z" $H >actual
		then
			echo should not have matched
			cat actual
			false
		else
			diff expected actual
		fi
	'

	test_expect_success "grep $L (t-1)" '
		echo "${HC}t/t:1:test" >expected &&
		git grep -n -e test $H >actual &&
		diff expected actual
	'

	test_expect_success "grep $L (t-2)" '
		echo "${HC}t:1:test" >expected &&
		(
			cd t &&
			git grep -n -e test $H
		) >actual &&
		diff expected actual
	'

	test_expect_success "grep $L (t-3)" '
		echo "${HC}t/t:1:test" >expected &&
		(
			cd t &&
			git grep --full-name -n -e test $H
		) >actual &&
		diff expected actual
	'

	test_expect_success "grep -c $L (no /dev/null)" '
		! git grep -c test $H | grep /dev/null
        '

	test_expect_success "grep --max-depth -1 $L" '
		{
			echo ${HC}t/a/v:1:vvv
			echo ${HC}t/v:1:vvv
			echo ${HC}v:1:vvv
		} >expected &&
		git grep --max-depth -1 -n -e vvv $H >actual &&
		test_cmp expected actual
	'

	test_expect_success "grep --max-depth 0 $L" '
		{
			echo ${HC}v:1:vvv
		} >expected &&
		git grep --max-depth 0 -n -e vvv $H >actual &&
		test_cmp expected actual
	'

	test_expect_success "grep --max-depth 0 -- '*' $L" '
		{
			echo ${HC}t/a/v:1:vvv
			echo ${HC}t/v:1:vvv
			echo ${HC}v:1:vvv
		} >expected &&
		git grep --max-depth 0 -n -e vvv $H -- "*" >actual &&
		test_cmp expected actual
	'

	test_expect_success "grep --max-depth 1 $L" '
		{
			echo ${HC}t/v:1:vvv
			echo ${HC}v:1:vvv
		} >expected &&
		git grep --max-depth 1 -n -e vvv $H >actual &&
		test_cmp expected actual
	'

	test_expect_success "grep --max-depth 0 -- t $L" '
		{
			echo ${HC}t/v:1:vvv
		} >expected &&
		git grep --max-depth 0 -n -e vvv $H -- t >actual &&
		test_cmp expected actual
	'

done

cat >expected <<EOF
file:foo mmap bar_mmap
EOF

test_expect_success 'grep -e A --and -e B' '
	git grep -e "foo mmap" --and -e bar_mmap >actual &&
	test_cmp expected actual
'

cat >expected <<EOF
file:foo_mmap bar mmap
file:foo_mmap bar mmap baz
EOF


test_expect_success 'grep ( -e A --or -e B ) --and -e B' '
	git grep \( -e foo_ --or -e baz \) \
		--and -e " mmap" >actual &&
	test_cmp expected actual
'

cat >expected <<EOF
file:foo mmap bar
EOF

test_expect_success 'grep -e A --and --not -e B' '
	git grep -e "foo mmap" --and --not -e bar_mmap >actual &&
	test_cmp expected actual
'

test_expect_success 'grep should ignore GREP_OPTIONS' '
	GREP_OPTIONS=-v git grep " mmap bar\$" >actual &&
	test_cmp expected actual
'

test_expect_success 'grep -f, non-existent file' '
	test_must_fail git grep -f patterns
'

cat >expected <<EOF
file:foo mmap bar
file:foo_mmap bar
file:foo_mmap bar mmap
file:foo mmap bar_mmap
file:foo_mmap bar mmap baz
EOF

cat >pattern <<EOF
mmap
EOF

test_expect_success 'grep -f, one pattern' '
	git grep -f pattern >actual &&
	test_cmp expected actual
'

cat >expected <<EOF
file:foo mmap bar
file:foo_mmap bar
file:foo_mmap bar mmap
file:foo mmap bar_mmap
file:foo_mmap bar mmap baz
t/a/v:vvv
t/v:vvv
v:vvv
EOF

cat >patterns <<EOF
mmap
vvv
EOF

test_expect_success 'grep -f, multiple patterns' '
	git grep -f patterns >actual &&
	test_cmp expected actual
'

cat >expected <<EOF
file:foo mmap bar
file:foo_mmap bar
file:foo_mmap bar mmap
file:foo mmap bar_mmap
file:foo_mmap bar mmap baz
t/a/v:vvv
t/v:vvv
v:vvv
EOF

cat >patterns <<EOF

mmap

vvv

EOF

test_expect_success 'grep -f, ignore empty lines' '
	git grep -f patterns >actual &&
	test_cmp expected actual
'

cat >expected <<EOF
y:y yy
--
z:zzz
EOF

# Create 1024 file names that sort between "y" and "z" to make sure
# the two files are handled by different calls to an external grep.
# This depends on MAXARGS in builtin-grep.c being 1024 or less.
c32="0 1 2 3 4 5 6 7 8 9 a b c d e f g h i j k l m n o p q r s t u v"
test_expect_success 'grep -C1, hunk mark between files' '
	for a in $c32; do for b in $c32; do : >y-$a$b; done; done &&
	git add y-?? &&
	git grep -C1 "^[yz]" >actual &&
	test_cmp expected actual
'

test_expect_success 'grep -C1 --no-ext-grep, hunk mark between files' '
	git grep -C1 --no-ext-grep "^[yz]" >actual &&
	test_cmp expected actual
'

test_expect_success 'log grep setup' '
	echo a >>file &&
	test_tick &&
	GIT_AUTHOR_NAME="With * Asterisk" \
	GIT_AUTHOR_EMAIL="xyzzy@frotz.com" \
	git commit -a -m "second" &&

	echo a >>file &&
	test_tick &&
	git commit -a -m "third"

'

test_expect_success 'log grep (1)' '
	git log --author=author --pretty=tformat:%s >actual &&
	( echo third ; echo initial ) >expect &&
	test_cmp expect actual
'

test_expect_success 'log grep (2)' '
	git log --author=" * " -F --pretty=tformat:%s >actual &&
	( echo second ) >expect &&
	test_cmp expect actual
'

test_expect_success 'log grep (3)' '
	git log --author="^A U" --pretty=tformat:%s >actual &&
	( echo third ; echo initial ) >expect &&
	test_cmp expect actual
'

test_expect_success 'log grep (4)' '
	git log --author="frotz\.com>$" --pretty=tformat:%s >actual &&
	( echo second ) >expect &&
	test_cmp expect actual
'

test_expect_success 'log grep (5)' '
	git log --author=Thor -F --grep=Thu --pretty=tformat:%s >actual &&
	( echo third ; echo initial ) >expect &&
	test_cmp expect actual
'

test_expect_success 'log grep (6)' '
	git log --author=-0700  --pretty=tformat:%s >actual &&
	>expect &&
	test_cmp expect actual
'

test_expect_success 'grep with CE_VALID file' '
	git update-index --assume-unchanged t/t &&
	rm t/t &&
	test "$(git grep --no-ext-grep test)" = "t/t:test" &&
	git update-index --no-assume-unchanged t/t &&
	git checkout t/t
'

cat >expected <<EOF
hello.c=#include <stdio.h>
hello.c:	return 0;
EOF

test_expect_success 'grep -p with userdiff' '
	git config diff.custom.funcname "^#" &&
	echo "hello.c diff=custom" >.gitattributes &&
	git grep -p return >actual &&
	test_cmp expected actual
'

cat >expected <<EOF
hello.c=int main(int argc, const char **argv)
hello.c:	return 0;
EOF

test_expect_success 'grep -p' '
	rm -f .gitattributes &&
	git grep -p return >actual &&
	test_cmp expected actual
'

cat >expected <<EOF
hello.c-#include <stdio.h>
hello.c=int main(int argc, const char **argv)
hello.c-{
hello.c-	printf("Hello world.\n");
hello.c:	return 0;
EOF

test_expect_success 'grep -p -B5' '
	git grep -p -B5 return >actual &&
	test_cmp expected actual
'

<<<<<<< HEAD
test_expect_success 'grep from a subdirectory to search wider area (1)' '
	mkdir -p s &&
	(
		cd s && git grep "x x x" ..
	)
'

test_expect_success 'grep from a subdirectory to search wider area (2)' '
	mkdir -p s &&
	(
		cd s || exit 1
		( git grep xxyyzz .. >out ; echo $? >status )
		! test -s out &&
		test 1 = $(cat status)
	)
'

cat >expected <<EOF
hello.c:int main(int argc, const char **argv)
EOF

test_expect_success 'grep -Fi' '
	git grep -Fi "CHAR *" >actual &&
	test_cmp expected actual
=======
test_expect_success EXTGREP 'external grep is called' '
	GIT_TRACE=2 git grep foo >/dev/null 2>actual &&
	grep "trace: grep:.*foo" actual >/dev/null
'

test_expect_success EXTGREP 'no external grep when skip-worktree entries exist' '
	git update-index --skip-worktree file &&
	GIT_TRACE=2 git grep foo >/dev/null 2>actual &&
	! grep "trace: grep:" actual >/dev/null &&
	git update-index --no-skip-worktree file
>>>>>>> 8740773e
'

test_done<|MERGE_RESOLUTION|>--- conflicted
+++ resolved
@@ -412,7 +412,6 @@
 	test_cmp expected actual
 '
 
-<<<<<<< HEAD
 test_expect_success 'grep from a subdirectory to search wider area (1)' '
 	mkdir -p s &&
 	(
@@ -437,7 +436,8 @@
 test_expect_success 'grep -Fi' '
 	git grep -Fi "CHAR *" >actual &&
 	test_cmp expected actual
-=======
+'
+
 test_expect_success EXTGREP 'external grep is called' '
 	GIT_TRACE=2 git grep foo >/dev/null 2>actual &&
 	grep "trace: grep:.*foo" actual >/dev/null
@@ -448,7 +448,6 @@
 	GIT_TRACE=2 git grep foo >/dev/null 2>actual &&
 	! grep "trace: grep:" actual >/dev/null &&
 	git update-index --no-skip-worktree file
->>>>>>> 8740773e
 '
 
 test_done