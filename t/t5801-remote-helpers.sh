--- conflicted
+++ resolved
@@ -156,7 +156,6 @@
 	compare_refs local dup server dup
 '
 
-<<<<<<< HEAD
 test_expect_success GPG 'push signed tag' '
 	(cd local &&
 	git checkout master &&
@@ -174,7 +173,8 @@
 	GIT_REMOTE_TESTGIT_SIGNED_TAGS=1 git push origin signed-tag-2
 	) &&
 	compare_refs local signed-tag-2 server signed-tag-2
-=======
+'
+
 test_expect_success 'push update refs' '
 	(cd local &&
 	git checkout -b update master &&
@@ -219,7 +219,6 @@
 	cat error &&
 	grep -q "Reading from helper .git-remote-testgit. failed" error
 	)
->>>>>>> 126aac5c
 '
 
 test_expect_success 'push messages' '
