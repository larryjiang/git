/*
 * apply.c
 *
 * Copyright (C) Linus Torvalds, 2005
 *
 * This applies patches on top of some (arbitrary) version of the SCM.
 *
 */
#include "cache.h"
#include "cache-tree.h"
#include "quote.h"
#include "blob.h"
#include "delta.h"
#include "builtin.h"
#include "string-list.h"
#include "dir.h"
#include "diff.h"
#include "parse-options.h"

/*
 *  --check turns on checking that the working tree matches the
 *    files that are being modified, but doesn't apply the patch
 *  --stat does just a diffstat, and doesn't actually apply
 *  --numstat does numeric diffstat, and doesn't actually apply
 *  --index-info shows the old and new index info for paths if available.
 *  --index updates the cache as well.
 *  --cached updates only the cache without ever touching the working tree.
 */
static const char *prefix;
static int prefix_length = -1;
static int newfd = -1;

static int unidiff_zero;
static int p_value = 1;
static int p_value_known;
static int check_index;
static int update_index;
static int cached;
static int diffstat;
static int numstat;
static int summary;
static int check;
static int apply = 1;
static int apply_in_reverse;
static int apply_with_reject;
static int apply_verbosely;
static int allow_overlap;
static int no_add;
static const char *fake_ancestor;
static int line_termination = '\n';
static unsigned int p_context = UINT_MAX;
static const char * const apply_usage[] = {
	"git apply [options] [<patch>...]",
	NULL
};

static enum ws_error_action {
	nowarn_ws_error,
	warn_on_ws_error,
	die_on_ws_error,
	correct_ws_error
} ws_error_action = warn_on_ws_error;
static int whitespace_error;
static int squelch_whitespace_errors = 5;
static int applied_after_fixing_ws;

static enum ws_ignore {
	ignore_ws_none,
	ignore_ws_change
} ws_ignore_action = ignore_ws_none;


static const char *patch_input_file;
static const char *root;
static int root_len;
static int read_stdin = 1;
static int options;

static void parse_whitespace_option(const char *option)
{
	if (!option) {
		ws_error_action = warn_on_ws_error;
		return;
	}
	if (!strcmp(option, "warn")) {
		ws_error_action = warn_on_ws_error;
		return;
	}
	if (!strcmp(option, "nowarn")) {
		ws_error_action = nowarn_ws_error;
		return;
	}
	if (!strcmp(option, "error")) {
		ws_error_action = die_on_ws_error;
		return;
	}
	if (!strcmp(option, "error-all")) {
		ws_error_action = die_on_ws_error;
		squelch_whitespace_errors = 0;
		return;
	}
	if (!strcmp(option, "strip") || !strcmp(option, "fix")) {
		ws_error_action = correct_ws_error;
		return;
	}
	die(_("unrecognized whitespace option '%s'"), option);
}

static void parse_ignorewhitespace_option(const char *option)
{
	if (!option || !strcmp(option, "no") ||
	    !strcmp(option, "false") || !strcmp(option, "never") ||
	    !strcmp(option, "none")) {
		ws_ignore_action = ignore_ws_none;
		return;
	}
	if (!strcmp(option, "change")) {
		ws_ignore_action = ignore_ws_change;
		return;
	}
	die(_("unrecognized whitespace ignore option '%s'"), option);
}

static void set_default_whitespace_mode(const char *whitespace_option)
{
	if (!whitespace_option && !apply_default_whitespace)
		ws_error_action = (apply ? warn_on_ws_error : nowarn_ws_error);
}

/*
 * For "diff-stat" like behaviour, we keep track of the biggest change
 * we've seen, and the longest filename. That allows us to do simple
 * scaling.
 */
static int max_change, max_len;

/*
 * Various "current state", notably line numbers and what
 * file (and how) we're patching right now.. The "is_xxxx"
 * things are flags, where -1 means "don't know yet".
 */
static int linenr = 1;

/*
 * This represents one "hunk" from a patch, starting with
 * "@@ -oldpos,oldlines +newpos,newlines @@" marker.  The
 * patch text is pointed at by patch, and its byte length
 * is stored in size.  leading and trailing are the number
 * of context lines.
 */
struct fragment {
	unsigned long leading, trailing;
	unsigned long oldpos, oldlines;
	unsigned long newpos, newlines;
	/*
	 * 'patch' is usually borrowed from buf in apply_patch(),
	 * but some codepaths store an allocated buffer.
	 */
	const char *patch;
	unsigned free_patch:1,
		rejected:1;
	int size;
	int linenr;
	struct fragment *next;
};

/*
 * When dealing with a binary patch, we reuse "leading" field
 * to store the type of the binary hunk, either deflated "delta"
 * or deflated "literal".
 */
#define binary_patch_method leading
#define BINARY_DELTA_DEFLATED	1
#define BINARY_LITERAL_DEFLATED 2

/*
 * This represents a "patch" to a file, both metainfo changes
 * such as creation/deletion, filemode and content changes represented
 * as a series of fragments.
 */
struct patch {
	char *new_name, *old_name, *def_name;
	unsigned int old_mode, new_mode;
	int is_new, is_delete;	/* -1 = unknown, 0 = false, 1 = true */
	int rejected;
	unsigned ws_rule;
	unsigned long deflate_origlen;
	int lines_added, lines_deleted;
	int score;
	unsigned int is_toplevel_relative:1;
	unsigned int inaccurate_eof:1;
	unsigned int is_binary:1;
	unsigned int is_copy:1;
	unsigned int is_rename:1;
	unsigned int recount:1;
	struct fragment *fragments;
	char *result;
	size_t resultsize;
	char old_sha1_prefix[41];
	char new_sha1_prefix[41];
	struct patch *next;
};

static void free_fragment_list(struct fragment *list)
{
	while (list) {
		struct fragment *next = list->next;
		if (list->free_patch)
			free((char *)list->patch);
		free(list);
		list = next;
	}
}

static void free_patch(struct patch *patch)
{
	free_fragment_list(patch->fragments);
	free(patch->def_name);
	free(patch->old_name);
	free(patch->new_name);
	free(patch->result);
	free(patch);
}

static void free_patch_list(struct patch *list)
{
	while (list) {
		struct patch *next = list->next;
		free_patch(list);
		list = next;
	}
}

/*
 * A line in a file, len-bytes long (includes the terminating LF,
 * except for an incomplete line at the end if the file ends with
 * one), and its contents hashes to 'hash'.
 */
struct line {
	size_t len;
	unsigned hash : 24;
	unsigned flag : 8;
#define LINE_COMMON     1
#define LINE_PATCHED	2
};

/*
 * This represents a "file", which is an array of "lines".
 */
struct image {
	char *buf;
	size_t len;
	size_t nr;
	size_t alloc;
	struct line *line_allocated;
	struct line *line;
};

/*
 * Records filenames that have been touched, in order to handle
 * the case where more than one patches touch the same file.
 */

static struct string_list fn_table;

static uint32_t hash_line(const char *cp, size_t len)
{
	size_t i;
	uint32_t h;
	for (i = 0, h = 0; i < len; i++) {
		if (!isspace(cp[i])) {
			h = h * 3 + (cp[i] & 0xff);
		}
	}
	return h;
}

/*
 * Compare lines s1 of length n1 and s2 of length n2, ignoring
 * whitespace difference. Returns 1 if they match, 0 otherwise
 */
static int fuzzy_matchlines(const char *s1, size_t n1,
			    const char *s2, size_t n2)
{
	const char *last1 = s1 + n1 - 1;
	const char *last2 = s2 + n2 - 1;
	int result = 0;

	/* ignore line endings */
	while ((*last1 == '\r') || (*last1 == '\n'))
		last1--;
	while ((*last2 == '\r') || (*last2 == '\n'))
		last2--;

	/* skip leading whitespace */
	while (isspace(*s1) && (s1 <= last1))
		s1++;
	while (isspace(*s2) && (s2 <= last2))
		s2++;
	/* early return if both lines are empty */
	if ((s1 > last1) && (s2 > last2))
		return 1;
	while (!result) {
		result = *s1++ - *s2++;
		/*
		 * Skip whitespace inside. We check for whitespace on
		 * both buffers because we don't want "a b" to match
		 * "ab"
		 */
		if (isspace(*s1) && isspace(*s2)) {
			while (isspace(*s1) && s1 <= last1)
				s1++;
			while (isspace(*s2) && s2 <= last2)
				s2++;
		}
		/*
		 * If we reached the end on one side only,
		 * lines don't match
		 */
		if (
		    ((s2 > last2) && (s1 <= last1)) ||
		    ((s1 > last1) && (s2 <= last2)))
			return 0;
		if ((s1 > last1) && (s2 > last2))
			break;
	}

	return !result;
}

static void add_line_info(struct image *img, const char *bol, size_t len, unsigned flag)
{
	ALLOC_GROW(img->line_allocated, img->nr + 1, img->alloc);
	img->line_allocated[img->nr].len = len;
	img->line_allocated[img->nr].hash = hash_line(bol, len);
	img->line_allocated[img->nr].flag = flag;
	img->nr++;
}

/*
 * "buf" has the file contents to be patched (read from various sources).
 * attach it to "image" and add line-based index to it.
 * "image" now owns the "buf".
 */
static void prepare_image(struct image *image, char *buf, size_t len,
			  int prepare_linetable)
{
	const char *cp, *ep;

	memset(image, 0, sizeof(*image));
	image->buf = buf;
	image->len = len;

	if (!prepare_linetable)
		return;

	ep = image->buf + image->len;
	cp = image->buf;
	while (cp < ep) {
		const char *next;
		for (next = cp; next < ep && *next != '\n'; next++)
			;
		if (next < ep)
			next++;
		add_line_info(image, cp, next - cp, 0);
		cp = next;
	}
	image->line = image->line_allocated;
}

static void clear_image(struct image *image)
{
	free(image->buf);
	image->buf = NULL;
	image->len = 0;
}

/* fmt must contain _one_ %s and no other substitution */
static void say_patch_name(FILE *output, const char *fmt, struct patch *patch)
{
	struct strbuf sb = STRBUF_INIT;

	if (patch->old_name && patch->new_name &&
	    strcmp(patch->old_name, patch->new_name)) {
		quote_c_style(patch->old_name, &sb, NULL, 0);
		strbuf_addstr(&sb, " => ");
		quote_c_style(patch->new_name, &sb, NULL, 0);
	} else {
		const char *n = patch->new_name;
		if (!n)
			n = patch->old_name;
		quote_c_style(n, &sb, NULL, 0);
	}
	fprintf(output, fmt, sb.buf);
	fputc('\n', output);
	strbuf_release(&sb);
}

#define SLOP (16)

static void read_patch_file(struct strbuf *sb, int fd)
{
	if (strbuf_read(sb, fd, 0) < 0)
		die_errno("git apply: failed to read");

	/*
	 * Make sure that we have some slop in the buffer
	 * so that we can do speculative "memcmp" etc, and
	 * see to it that it is NUL-filled.
	 */
	strbuf_grow(sb, SLOP);
	memset(sb->buf + sb->len, 0, SLOP);
}

static unsigned long linelen(const char *buffer, unsigned long size)
{
	unsigned long len = 0;
	while (size--) {
		len++;
		if (*buffer++ == '\n')
			break;
	}
	return len;
}

static int is_dev_null(const char *str)
{
	return !memcmp("/dev/null", str, 9) && isspace(str[9]);
}

#define TERM_SPACE	1
#define TERM_TAB	2

static int name_terminate(const char *name, int namelen, int c, int terminate)
{
	if (c == ' ' && !(terminate & TERM_SPACE))
		return 0;
	if (c == '\t' && !(terminate & TERM_TAB))
		return 0;

	return 1;
}

/* remove double slashes to make --index work with such filenames */
static char *squash_slash(char *name)
{
	int i = 0, j = 0;

	if (!name)
		return NULL;

	while (name[i]) {
		if ((name[j++] = name[i++]) == '/')
			while (name[i] == '/')
				i++;
	}
	name[j] = '\0';
	return name;
}

static char *find_name_gnu(const char *line, const char *def, int p_value)
{
	struct strbuf name = STRBUF_INIT;
	char *cp;

	/*
	 * Proposed "new-style" GNU patch/diff format; see
	 * http://marc.theaimsgroup.com/?l=git&m=112927316408690&w=2
	 */
	if (unquote_c_style(&name, line, NULL)) {
		strbuf_release(&name);
		return NULL;
	}

	for (cp = name.buf; p_value; p_value--) {
		cp = strchr(cp, '/');
		if (!cp) {
			strbuf_release(&name);
			return NULL;
		}
		cp++;
	}

	strbuf_remove(&name, 0, cp - name.buf);
	if (root)
		strbuf_insert(&name, 0, root, root_len);
	return squash_slash(strbuf_detach(&name, NULL));
}

static size_t sane_tz_len(const char *line, size_t len)
{
	const char *tz, *p;

	if (len < strlen(" +0500") || line[len-strlen(" +0500")] != ' ')
		return 0;
	tz = line + len - strlen(" +0500");

	if (tz[1] != '+' && tz[1] != '-')
		return 0;

	for (p = tz + 2; p != line + len; p++)
		if (!isdigit(*p))
			return 0;

	return line + len - tz;
}

static size_t tz_with_colon_len(const char *line, size_t len)
{
	const char *tz, *p;

	if (len < strlen(" +08:00") || line[len - strlen(":00")] != ':')
		return 0;
	tz = line + len - strlen(" +08:00");

	if (tz[0] != ' ' || (tz[1] != '+' && tz[1] != '-'))
		return 0;
	p = tz + 2;
	if (!isdigit(*p++) || !isdigit(*p++) || *p++ != ':' ||
	    !isdigit(*p++) || !isdigit(*p++))
		return 0;

	return line + len - tz;
}

static size_t date_len(const char *line, size_t len)
{
	const char *date, *p;

	if (len < strlen("72-02-05") || line[len-strlen("-05")] != '-')
		return 0;
	p = date = line + len - strlen("72-02-05");

	if (!isdigit(*p++) || !isdigit(*p++) || *p++ != '-' ||
	    !isdigit(*p++) || !isdigit(*p++) || *p++ != '-' ||
	    !isdigit(*p++) || !isdigit(*p++))	/* Not a date. */
		return 0;

	if (date - line >= strlen("19") &&
	    isdigit(date[-1]) && isdigit(date[-2]))	/* 4-digit year */
		date -= strlen("19");

	return line + len - date;
}

static size_t short_time_len(const char *line, size_t len)
{
	const char *time, *p;

	if (len < strlen(" 07:01:32") || line[len-strlen(":32")] != ':')
		return 0;
	p = time = line + len - strlen(" 07:01:32");

	/* Permit 1-digit hours? */
	if (*p++ != ' ' ||
	    !isdigit(*p++) || !isdigit(*p++) || *p++ != ':' ||
	    !isdigit(*p++) || !isdigit(*p++) || *p++ != ':' ||
	    !isdigit(*p++) || !isdigit(*p++))	/* Not a time. */
		return 0;

	return line + len - time;
}

static size_t fractional_time_len(const char *line, size_t len)
{
	const char *p;
	size_t n;

	/* Expected format: 19:41:17.620000023 */
	if (!len || !isdigit(line[len - 1]))
		return 0;
	p = line + len - 1;

	/* Fractional seconds. */
	while (p > line && isdigit(*p))
		p--;
	if (*p != '.')
		return 0;

	/* Hours, minutes, and whole seconds. */
	n = short_time_len(line, p - line);
	if (!n)
		return 0;

	return line + len - p + n;
}

static size_t trailing_spaces_len(const char *line, size_t len)
{
	const char *p;

	/* Expected format: ' ' x (1 or more)  */
	if (!len || line[len - 1] != ' ')
		return 0;

	p = line + len;
	while (p != line) {
		p--;
		if (*p != ' ')
			return line + len - (p + 1);
	}

	/* All spaces! */
	return len;
}

static size_t diff_timestamp_len(const char *line, size_t len)
{
	const char *end = line + len;
	size_t n;

	/*
	 * Posix: 2010-07-05 19:41:17
	 * GNU: 2010-07-05 19:41:17.620000023 -0500
	 */

	if (!isdigit(end[-1]))
		return 0;

	n = sane_tz_len(line, end - line);
	if (!n)
		n = tz_with_colon_len(line, end - line);
	end -= n;

	n = short_time_len(line, end - line);
	if (!n)
		n = fractional_time_len(line, end - line);
	end -= n;

	n = date_len(line, end - line);
	if (!n)	/* No date.  Too bad. */
		return 0;
	end -= n;

	if (end == line)	/* No space before date. */
		return 0;
	if (end[-1] == '\t') {	/* Success! */
		end--;
		return line + len - end;
	}
	if (end[-1] != ' ')	/* No space before date. */
		return 0;

	/* Whitespace damage. */
	end -= trailing_spaces_len(line, end - line);
	return line + len - end;
}

static char *null_strdup(const char *s)
{
	return s ? xstrdup(s) : NULL;
}

static char *find_name_common(const char *line, const char *def,
			      int p_value, const char *end, int terminate)
{
	int len;
	const char *start = NULL;

	if (p_value == 0)
		start = line;
	while (line != end) {
		char c = *line;

		if (!end && isspace(c)) {
			if (c == '\n')
				break;
			if (name_terminate(start, line-start, c, terminate))
				break;
		}
		line++;
		if (c == '/' && !--p_value)
			start = line;
	}
	if (!start)
		return squash_slash(null_strdup(def));
	len = line - start;
	if (!len)
		return squash_slash(null_strdup(def));

	/*
	 * Generally we prefer the shorter name, especially
	 * if the other one is just a variation of that with
	 * something else tacked on to the end (ie "file.orig"
	 * or "file~").
	 */
	if (def) {
		int deflen = strlen(def);
		if (deflen < len && !strncmp(start, def, deflen))
			return squash_slash(xstrdup(def));
	}

	if (root) {
		char *ret = xmalloc(root_len + len + 1);
		strcpy(ret, root);
		memcpy(ret + root_len, start, len);
		ret[root_len + len] = '\0';
		return squash_slash(ret);
	}

	return squash_slash(xmemdupz(start, len));
}

static char *find_name(const char *line, char *def, int p_value, int terminate)
{
	if (*line == '"') {
		char *name = find_name_gnu(line, def, p_value);
		if (name)
			return name;
	}

	return find_name_common(line, def, p_value, NULL, terminate);
}

static char *find_name_traditional(const char *line, char *def, int p_value)
{
	size_t len = strlen(line);
	size_t date_len;

	if (*line == '"') {
		char *name = find_name_gnu(line, def, p_value);
		if (name)
			return name;
	}

	len = strchrnul(line, '\n') - line;
	date_len = diff_timestamp_len(line, len);
	if (!date_len)
		return find_name_common(line, def, p_value, NULL, TERM_TAB);
	len -= date_len;

	return find_name_common(line, def, p_value, line + len, 0);
}

static int count_slashes(const char *cp)
{
	int cnt = 0;
	char ch;

	while ((ch = *cp++))
		if (ch == '/')
			cnt++;
	return cnt;
}

/*
 * Given the string after "--- " or "+++ ", guess the appropriate
 * p_value for the given patch.
 */
static int guess_p_value(const char *nameline)
{
	char *name, *cp;
	int val = -1;

	if (is_dev_null(nameline))
		return -1;
	name = find_name_traditional(nameline, NULL, 0);
	if (!name)
		return -1;
	cp = strchr(name, '/');
	if (!cp)
		val = 0;
	else if (prefix) {
		/*
		 * Does it begin with "a/$our-prefix" and such?  Then this is
		 * very likely to apply to our directory.
		 */
		if (!strncmp(name, prefix, prefix_length))
			val = count_slashes(prefix);
		else {
			cp++;
			if (!strncmp(cp, prefix, prefix_length))
				val = count_slashes(prefix) + 1;
		}
	}
	free(name);
	return val;
}

/*
 * Does the ---/+++ line has the POSIX timestamp after the last HT?
 * GNU diff puts epoch there to signal a creation/deletion event.  Is
 * this such a timestamp?
 */
static int has_epoch_timestamp(const char *nameline)
{
	/*
	 * We are only interested in epoch timestamp; any non-zero
	 * fraction cannot be one, hence "(\.0+)?" in the regexp below.
	 * For the same reason, the date must be either 1969-12-31 or
	 * 1970-01-01, and the seconds part must be "00".
	 */
	const char stamp_regexp[] =
		"^(1969-12-31|1970-01-01)"
		" "
		"[0-2][0-9]:[0-5][0-9]:00(\\.0+)?"
		" "
		"([-+][0-2][0-9]:?[0-5][0-9])\n";
	const char *timestamp = NULL, *cp, *colon;
	static regex_t *stamp;
	regmatch_t m[10];
	int zoneoffset;
	int hourminute;
	int status;

	for (cp = nameline; *cp != '\n'; cp++) {
		if (*cp == '\t')
			timestamp = cp + 1;
	}
	if (!timestamp)
		return 0;
	if (!stamp) {
		stamp = xmalloc(sizeof(*stamp));
		if (regcomp(stamp, stamp_regexp, REG_EXTENDED)) {
			warning(_("Cannot prepare timestamp regexp %s"),
				stamp_regexp);
			return 0;
		}
	}

	status = regexec(stamp, timestamp, ARRAY_SIZE(m), m, 0);
	if (status) {
		if (status != REG_NOMATCH)
			warning(_("regexec returned %d for input: %s"),
				status, timestamp);
		return 0;
	}

	zoneoffset = strtol(timestamp + m[3].rm_so + 1, (char **) &colon, 10);
	if (*colon == ':')
		zoneoffset = zoneoffset * 60 + strtol(colon + 1, NULL, 10);
	else
		zoneoffset = (zoneoffset / 100) * 60 + (zoneoffset % 100);
	if (timestamp[m[3].rm_so] == '-')
		zoneoffset = -zoneoffset;

	/*
	 * YYYY-MM-DD hh:mm:ss must be from either 1969-12-31
	 * (west of GMT) or 1970-01-01 (east of GMT)
	 */
	if ((zoneoffset < 0 && memcmp(timestamp, "1969-12-31", 10)) ||
	    (0 <= zoneoffset && memcmp(timestamp, "1970-01-01", 10)))
		return 0;

	hourminute = (strtol(timestamp + 11, NULL, 10) * 60 +
		      strtol(timestamp + 14, NULL, 10) -
		      zoneoffset);

	return ((zoneoffset < 0 && hourminute == 1440) ||
		(0 <= zoneoffset && !hourminute));
}

/*
 * Get the name etc info from the ---/+++ lines of a traditional patch header
 *
 * FIXME! The end-of-filename heuristics are kind of screwy. For existing
 * files, we can happily check the index for a match, but for creating a
 * new file we should try to match whatever "patch" does. I have no idea.
 */
static void parse_traditional_patch(const char *first, const char *second, struct patch *patch)
{
	char *name;

	first += 4;	/* skip "--- " */
	second += 4;	/* skip "+++ " */
	if (!p_value_known) {
		int p, q;
		p = guess_p_value(first);
		q = guess_p_value(second);
		if (p < 0) p = q;
		if (0 <= p && p == q) {
			p_value = p;
			p_value_known = 1;
		}
	}
	if (is_dev_null(first)) {
		patch->is_new = 1;
		patch->is_delete = 0;
		name = find_name_traditional(second, NULL, p_value);
		patch->new_name = name;
	} else if (is_dev_null(second)) {
		patch->is_new = 0;
		patch->is_delete = 1;
		name = find_name_traditional(first, NULL, p_value);
		patch->old_name = name;
	} else {
		char *first_name;
		first_name = find_name_traditional(first, NULL, p_value);
		name = find_name_traditional(second, first_name, p_value);
		free(first_name);
		if (has_epoch_timestamp(first)) {
			patch->is_new = 1;
			patch->is_delete = 0;
			patch->new_name = name;
		} else if (has_epoch_timestamp(second)) {
			patch->is_new = 0;
			patch->is_delete = 1;
			patch->old_name = name;
		} else {
			patch->old_name = name;
			patch->new_name = xstrdup(name);
		}
	}
	if (!name)
		die(_("unable to find filename in patch at line %d"), linenr);
}

static int gitdiff_hdrend(const char *line, struct patch *patch)
{
	return -1;
}

/*
 * We're anal about diff header consistency, to make
 * sure that we don't end up having strange ambiguous
 * patches floating around.
 *
 * As a result, gitdiff_{old|new}name() will check
 * their names against any previous information, just
 * to make sure..
 */
static char *gitdiff_verify_name(const char *line, int isnull, char *orig_name, const char *oldnew)
{
	if (!orig_name && !isnull)
		return find_name(line, NULL, p_value, TERM_TAB);

	if (orig_name) {
		int len;
		const char *name;
		char *another;
		name = orig_name;
		len = strlen(name);
		if (isnull)
			die(_("git apply: bad git-diff - expected /dev/null, got %s on line %d"), name, linenr);
		another = find_name(line, NULL, p_value, TERM_TAB);
		if (!another || memcmp(another, name, len + 1))
			die(_("git apply: bad git-diff - inconsistent %s filename on line %d"), oldnew, linenr);
		free(another);
		return orig_name;
	}
	else {
		/* expect "/dev/null" */
		if (memcmp("/dev/null", line, 9) || line[9] != '\n')
			die(_("git apply: bad git-diff - expected /dev/null on line %d"), linenr);
		return NULL;
	}
}

static int gitdiff_oldname(const char *line, struct patch *patch)
{
	char *orig = patch->old_name;
	patch->old_name = gitdiff_verify_name(line, patch->is_new, patch->old_name, "old");
	if (orig != patch->old_name)
		free(orig);
	return 0;
}

static int gitdiff_newname(const char *line, struct patch *patch)
{
	char *orig = patch->new_name;
	patch->new_name = gitdiff_verify_name(line, patch->is_delete, patch->new_name, "new");
	if (orig != patch->new_name)
		free(orig);
	return 0;
}

static int gitdiff_oldmode(const char *line, struct patch *patch)
{
	patch->old_mode = strtoul(line, NULL, 8);
	return 0;
}

static int gitdiff_newmode(const char *line, struct patch *patch)
{
	patch->new_mode = strtoul(line, NULL, 8);
	return 0;
}

static int gitdiff_delete(const char *line, struct patch *patch)
{
	patch->is_delete = 1;
	free(patch->old_name);
	patch->old_name = null_strdup(patch->def_name);
	return gitdiff_oldmode(line, patch);
}

static int gitdiff_newfile(const char *line, struct patch *patch)
{
	patch->is_new = 1;
	free(patch->new_name);
	patch->new_name = null_strdup(patch->def_name);
	return gitdiff_newmode(line, patch);
}

static int gitdiff_copysrc(const char *line, struct patch *patch)
{
	patch->is_copy = 1;
	free(patch->old_name);
	patch->old_name = find_name(line, NULL, p_value ? p_value - 1 : 0, 0);
	return 0;
}

static int gitdiff_copydst(const char *line, struct patch *patch)
{
	patch->is_copy = 1;
	free(patch->new_name);
	patch->new_name = find_name(line, NULL, p_value ? p_value - 1 : 0, 0);
	return 0;
}

static int gitdiff_renamesrc(const char *line, struct patch *patch)
{
	patch->is_rename = 1;
	free(patch->old_name);
	patch->old_name = find_name(line, NULL, p_value ? p_value - 1 : 0, 0);
	return 0;
}

static int gitdiff_renamedst(const char *line, struct patch *patch)
{
	patch->is_rename = 1;
	free(patch->new_name);
	patch->new_name = find_name(line, NULL, p_value ? p_value - 1 : 0, 0);
	return 0;
}

static int gitdiff_similarity(const char *line, struct patch *patch)
{
	if ((patch->score = strtoul(line, NULL, 10)) == ULONG_MAX)
		patch->score = 0;
	return 0;
}

static int gitdiff_dissimilarity(const char *line, struct patch *patch)
{
	if ((patch->score = strtoul(line, NULL, 10)) == ULONG_MAX)
		patch->score = 0;
	return 0;
}

static int gitdiff_index(const char *line, struct patch *patch)
{
	/*
	 * index line is N hexadecimal, "..", N hexadecimal,
	 * and optional space with octal mode.
	 */
	const char *ptr, *eol;
	int len;

	ptr = strchr(line, '.');
	if (!ptr || ptr[1] != '.' || 40 < ptr - line)
		return 0;
	len = ptr - line;
	memcpy(patch->old_sha1_prefix, line, len);
	patch->old_sha1_prefix[len] = 0;

	line = ptr + 2;
	ptr = strchr(line, ' ');
	eol = strchr(line, '\n');

	if (!ptr || eol < ptr)
		ptr = eol;
	len = ptr - line;

	if (40 < len)
		return 0;
	memcpy(patch->new_sha1_prefix, line, len);
	patch->new_sha1_prefix[len] = 0;
	if (*ptr == ' ')
		patch->old_mode = strtoul(ptr+1, NULL, 8);
	return 0;
}

/*
 * This is normal for a diff that doesn't change anything: we'll fall through
 * into the next diff. Tell the parser to break out.
 */
static int gitdiff_unrecognized(const char *line, struct patch *patch)
{
	return -1;
}

static const char *stop_at_slash(const char *line, int llen)
{
	int nslash = p_value;
	int i;

	for (i = 0; i < llen; i++) {
		int ch = line[i];
		if (ch == '/' && --nslash <= 0)
			return &line[i];
	}
	return NULL;
}

/*
 * This is to extract the same name that appears on "diff --git"
 * line.  We do not find and return anything if it is a rename
 * patch, and it is OK because we will find the name elsewhere.
 * We need to reliably find name only when it is mode-change only,
 * creation or deletion of an empty file.  In any of these cases,
 * both sides are the same name under a/ and b/ respectively.
 */
static char *git_header_name(const char *line, int llen)
{
	const char *name;
	const char *second = NULL;
	size_t len, line_len;

	line += strlen("diff --git ");
	llen -= strlen("diff --git ");

	if (*line == '"') {
		const char *cp;
		struct strbuf first = STRBUF_INIT;
		struct strbuf sp = STRBUF_INIT;

		if (unquote_c_style(&first, line, &second))
			goto free_and_fail1;

		/* advance to the first slash */
		cp = stop_at_slash(first.buf, first.len);
		/* we do not accept absolute paths */
		if (!cp || cp == first.buf)
			goto free_and_fail1;
		strbuf_remove(&first, 0, cp + 1 - first.buf);

		/*
		 * second points at one past closing dq of name.
		 * find the second name.
		 */
		while ((second < line + llen) && isspace(*second))
			second++;

		if (line + llen <= second)
			goto free_and_fail1;
		if (*second == '"') {
			if (unquote_c_style(&sp, second, NULL))
				goto free_and_fail1;
			cp = stop_at_slash(sp.buf, sp.len);
			if (!cp || cp == sp.buf)
				goto free_and_fail1;
			/* They must match, otherwise ignore */
			if (strcmp(cp + 1, first.buf))
				goto free_and_fail1;
			strbuf_release(&sp);
			return strbuf_detach(&first, NULL);
		}

		/* unquoted second */
		cp = stop_at_slash(second, line + llen - second);
		if (!cp || cp == second)
			goto free_and_fail1;
		cp++;
		if (line + llen - cp != first.len + 1 ||
		    memcmp(first.buf, cp, first.len))
			goto free_and_fail1;
		return strbuf_detach(&first, NULL);

	free_and_fail1:
		strbuf_release(&first);
		strbuf_release(&sp);
		return NULL;
	}

	/* unquoted first name */
	name = stop_at_slash(line, llen);
	if (!name || name == line)
		return NULL;
	name++;

	/*
	 * since the first name is unquoted, a dq if exists must be
	 * the beginning of the second name.
	 */
	for (second = name; second < line + llen; second++) {
		if (*second == '"') {
			struct strbuf sp = STRBUF_INIT;
			const char *np;

			if (unquote_c_style(&sp, second, NULL))
				goto free_and_fail2;

			np = stop_at_slash(sp.buf, sp.len);
			if (!np || np == sp.buf)
				goto free_and_fail2;
			np++;

			len = sp.buf + sp.len - np;
			if (len < second - name &&
			    !strncmp(np, name, len) &&
			    isspace(name[len])) {
				/* Good */
				strbuf_remove(&sp, 0, np - sp.buf);
				return strbuf_detach(&sp, NULL);
			}

		free_and_fail2:
			strbuf_release(&sp);
			return NULL;
		}
	}

	/*
	 * Accept a name only if it shows up twice, exactly the same
	 * form.
	 */
	second = strchr(name, '\n');
	if (!second)
		return NULL;
	line_len = second - name;
	for (len = 0 ; ; len++) {
		switch (name[len]) {
		default:
			continue;
		case '\n':
			return NULL;
		case '\t': case ' ':
			second = stop_at_slash(name + len, line_len - len);
			if (!second)
				return NULL;
			second++;
			if (second[len] == '\n' && !strncmp(name, second, len)) {
				return xmemdupz(name, len);
			}
		}
	}
}

/* Verify that we recognize the lines following a git header */
static int parse_git_header(const char *line, int len, unsigned int size, struct patch *patch)
{
	unsigned long offset;

	/* A git diff has explicit new/delete information, so we don't guess */
	patch->is_new = 0;
	patch->is_delete = 0;

	/*
	 * Some things may not have the old name in the
	 * rest of the headers anywhere (pure mode changes,
	 * or removing or adding empty files), so we get
	 * the default name from the header.
	 */
	patch->def_name = git_header_name(line, len);
	if (patch->def_name && root) {
		char *s = xmalloc(root_len + strlen(patch->def_name) + 1);
		strcpy(s, root);
		strcpy(s + root_len, patch->def_name);
		free(patch->def_name);
		patch->def_name = s;
	}

	line += len;
	size -= len;
	linenr++;
	for (offset = len ; size > 0 ; offset += len, size -= len, line += len, linenr++) {
		static const struct opentry {
			const char *str;
			int (*fn)(const char *, struct patch *);
		} optable[] = {
			{ "@@ -", gitdiff_hdrend },
			{ "--- ", gitdiff_oldname },
			{ "+++ ", gitdiff_newname },
			{ "old mode ", gitdiff_oldmode },
			{ "new mode ", gitdiff_newmode },
			{ "deleted file mode ", gitdiff_delete },
			{ "new file mode ", gitdiff_newfile },
			{ "copy from ", gitdiff_copysrc },
			{ "copy to ", gitdiff_copydst },
			{ "rename old ", gitdiff_renamesrc },
			{ "rename new ", gitdiff_renamedst },
			{ "rename from ", gitdiff_renamesrc },
			{ "rename to ", gitdiff_renamedst },
			{ "similarity index ", gitdiff_similarity },
			{ "dissimilarity index ", gitdiff_dissimilarity },
			{ "index ", gitdiff_index },
			{ "", gitdiff_unrecognized },
		};
		int i;

		len = linelen(line, size);
		if (!len || line[len-1] != '\n')
			break;
		for (i = 0; i < ARRAY_SIZE(optable); i++) {
			const struct opentry *p = optable + i;
			int oplen = strlen(p->str);
			if (len < oplen || memcmp(p->str, line, oplen))
				continue;
			if (p->fn(line + oplen, patch) < 0)
				return offset;
			break;
		}
	}

	return offset;
}

static int parse_num(const char *line, unsigned long *p)
{
	char *ptr;

	if (!isdigit(*line))
		return 0;
	*p = strtoul(line, &ptr, 10);
	return ptr - line;
}

static int parse_range(const char *line, int len, int offset, const char *expect,
		       unsigned long *p1, unsigned long *p2)
{
	int digits, ex;

	if (offset < 0 || offset >= len)
		return -1;
	line += offset;
	len -= offset;

	digits = parse_num(line, p1);
	if (!digits)
		return -1;

	offset += digits;
	line += digits;
	len -= digits;

	*p2 = 1;
	if (*line == ',') {
		digits = parse_num(line+1, p2);
		if (!digits)
			return -1;

		offset += digits+1;
		line += digits+1;
		len -= digits+1;
	}

	ex = strlen(expect);
	if (ex > len)
		return -1;
	if (memcmp(line, expect, ex))
		return -1;

	return offset + ex;
}

static void recount_diff(const char *line, int size, struct fragment *fragment)
{
	int oldlines = 0, newlines = 0, ret = 0;

	if (size < 1) {
		warning("recount: ignore empty hunk");
		return;
	}

	for (;;) {
		int len = linelen(line, size);
		size -= len;
		line += len;

		if (size < 1)
			break;

		switch (*line) {
		case ' ': case '\n':
			newlines++;
			/* fall through */
		case '-':
			oldlines++;
			continue;
		case '+':
			newlines++;
			continue;
		case '\\':
			continue;
		case '@':
			ret = size < 3 || prefixcmp(line, "@@ ");
			break;
		case 'd':
			ret = size < 5 || prefixcmp(line, "diff ");
			break;
		default:
			ret = -1;
			break;
		}
		if (ret) {
			warning(_("recount: unexpected line: %.*s"),
				(int)linelen(line, size), line);
			return;
		}
		break;
	}
	fragment->oldlines = oldlines;
	fragment->newlines = newlines;
}

/*
 * Parse a unified diff fragment header of the
 * form "@@ -a,b +c,d @@"
 */
static int parse_fragment_header(const char *line, int len, struct fragment *fragment)
{
	int offset;

	if (!len || line[len-1] != '\n')
		return -1;

	/* Figure out the number of lines in a fragment */
	offset = parse_range(line, len, 4, " +", &fragment->oldpos, &fragment->oldlines);
	offset = parse_range(line, len, offset, " @@", &fragment->newpos, &fragment->newlines);

	return offset;
}

static int find_header(const char *line, unsigned long size, int *hdrsize, struct patch *patch)
{
	unsigned long offset, len;

	patch->is_toplevel_relative = 0;
	patch->is_rename = patch->is_copy = 0;
	patch->is_new = patch->is_delete = -1;
	patch->old_mode = patch->new_mode = 0;
	patch->old_name = patch->new_name = NULL;
	for (offset = 0; size > 0; offset += len, size -= len, line += len, linenr++) {
		unsigned long nextlen;

		len = linelen(line, size);
		if (!len)
			break;

		/* Testing this early allows us to take a few shortcuts.. */
		if (len < 6)
			continue;

		/*
		 * Make sure we don't find any unconnected patch fragments.
		 * That's a sign that we didn't find a header, and that a
		 * patch has become corrupted/broken up.
		 */
		if (!memcmp("@@ -", line, 4)) {
			struct fragment dummy;
			if (parse_fragment_header(line, len, &dummy) < 0)
				continue;
			die(_("patch fragment without header at line %d: %.*s"),
			    linenr, (int)len-1, line);
		}

		if (size < len + 6)
			break;

		/*
		 * Git patch? It might not have a real patch, just a rename
		 * or mode change, so we handle that specially
		 */
		if (!memcmp("diff --git ", line, 11)) {
			int git_hdr_len = parse_git_header(line, len, size, patch);
			if (git_hdr_len <= len)
				continue;
			if (!patch->old_name && !patch->new_name) {
				if (!patch->def_name)
<<<<<<< HEAD
					die("git diff header lacks filename information when removing "
					    "%d leading pathname components (line %d)" , p_value, linenr);
				patch->old_name = xstrdup(patch->def_name);
				patch->new_name = xstrdup(patch->def_name);
=======
					die(Q_("git diff header lacks filename information when removing "
					       "%d leading pathname component (line %d)",
					       "git diff header lacks filename information when removing "
					       "%d leading pathname components (line %d)",
					       p_value),
					    p_value, linenr);
				patch->old_name = patch->new_name = patch->def_name;
>>>>>>> 4470ef94
			}
			if (!patch->is_delete && !patch->new_name)
				die("git diff header lacks filename information "
				    "(line %d)", linenr);
			patch->is_toplevel_relative = 1;
			*hdrsize = git_hdr_len;
			return offset;
		}

		/* --- followed by +++ ? */
		if (memcmp("--- ", line,  4) || memcmp("+++ ", line + len, 4))
			continue;

		/*
		 * We only accept unified patches, so we want it to
		 * at least have "@@ -a,b +c,d @@\n", which is 14 chars
		 * minimum ("@@ -0,0 +1 @@\n" is the shortest).
		 */
		nextlen = linelen(line + len, size - len);
		if (size < nextlen + 14 || memcmp("@@ -", line + len + nextlen, 4))
			continue;

		/* Ok, we'll consider it a patch */
		parse_traditional_patch(line, line+len, patch);
		*hdrsize = len + nextlen;
		linenr += 2;
		return offset;
	}
	return -1;
}

static void record_ws_error(unsigned result, const char *line, int len, int linenr)
{
	char *err;

	if (!result)
		return;

	whitespace_error++;
	if (squelch_whitespace_errors &&
	    squelch_whitespace_errors < whitespace_error)
		return;

	err = whitespace_error_string(result);
	fprintf(stderr, "%s:%d: %s.\n%.*s\n",
		patch_input_file, linenr, err, len, line);
	free(err);
}

static void check_whitespace(const char *line, int len, unsigned ws_rule)
{
	unsigned result = ws_check(line + 1, len - 1, ws_rule);

	record_ws_error(result, line + 1, len - 2, linenr);
}

/*
 * Parse a unified diff. Note that this really needs to parse each
 * fragment separately, since the only way to know the difference
 * between a "---" that is part of a patch, and a "---" that starts
 * the next patch is to look at the line counts..
 */
static int parse_fragment(const char *line, unsigned long size,
			  struct patch *patch, struct fragment *fragment)
{
	int added, deleted;
	int len = linelen(line, size), offset;
	unsigned long oldlines, newlines;
	unsigned long leading, trailing;

	offset = parse_fragment_header(line, len, fragment);
	if (offset < 0)
		return -1;
	if (offset > 0 && patch->recount)
		recount_diff(line + offset, size - offset, fragment);
	oldlines = fragment->oldlines;
	newlines = fragment->newlines;
	leading = 0;
	trailing = 0;

	/* Parse the thing.. */
	line += len;
	size -= len;
	linenr++;
	added = deleted = 0;
	for (offset = len;
	     0 < size;
	     offset += len, size -= len, line += len, linenr++) {
		if (!oldlines && !newlines)
			break;
		len = linelen(line, size);
		if (!len || line[len-1] != '\n')
			return -1;
		switch (*line) {
		default:
			return -1;
		case '\n': /* newer GNU diff, an empty context line */
		case ' ':
			oldlines--;
			newlines--;
			if (!deleted && !added)
				leading++;
			trailing++;
			break;
		case '-':
			if (apply_in_reverse &&
			    ws_error_action != nowarn_ws_error)
				check_whitespace(line, len, patch->ws_rule);
			deleted++;
			oldlines--;
			trailing = 0;
			break;
		case '+':
			if (!apply_in_reverse &&
			    ws_error_action != nowarn_ws_error)
				check_whitespace(line, len, patch->ws_rule);
			added++;
			newlines--;
			trailing = 0;
			break;

		/*
		 * We allow "\ No newline at end of file". Depending
                 * on locale settings when the patch was produced we
                 * don't know what this line looks like. The only
                 * thing we do know is that it begins with "\ ".
		 * Checking for 12 is just for sanity check -- any
		 * l10n of "\ No newline..." is at least that long.
		 */
		case '\\':
			if (len < 12 || memcmp(line, "\\ ", 2))
				return -1;
			break;
		}
	}
	if (oldlines || newlines)
		return -1;
	fragment->leading = leading;
	fragment->trailing = trailing;

	/*
	 * If a fragment ends with an incomplete line, we failed to include
	 * it in the above loop because we hit oldlines == newlines == 0
	 * before seeing it.
	 */
	if (12 < size && !memcmp(line, "\\ ", 2))
		offset += linelen(line, size);

	patch->lines_added += added;
	patch->lines_deleted += deleted;

	if (0 < patch->is_new && oldlines)
		return error(_("new file depends on old contents"));
	if (0 < patch->is_delete && newlines)
		return error(_("deleted file still has contents"));
	return offset;
}

/*
 * We have seen "diff --git a/... b/..." header (or a traditional patch
 * header).  Read hunks that belong to this patch into fragments and hang
 * them to the given patch structure.
 *
 * The (fragment->patch, fragment->size) pair points into the memory given
 * by the caller, not a copy, when we return.
 */
static int parse_single_patch(const char *line, unsigned long size, struct patch *patch)
{
	unsigned long offset = 0;
	unsigned long oldlines = 0, newlines = 0, context = 0;
	struct fragment **fragp = &patch->fragments;

	while (size > 4 && !memcmp(line, "@@ -", 4)) {
		struct fragment *fragment;
		int len;

		fragment = xcalloc(1, sizeof(*fragment));
		fragment->linenr = linenr;
		len = parse_fragment(line, size, patch, fragment);
		if (len <= 0)
			die(_("corrupt patch at line %d"), linenr);
		fragment->patch = line;
		fragment->size = len;
		oldlines += fragment->oldlines;
		newlines += fragment->newlines;
		context += fragment->leading + fragment->trailing;

		*fragp = fragment;
		fragp = &fragment->next;

		offset += len;
		line += len;
		size -= len;
	}

	/*
	 * If something was removed (i.e. we have old-lines) it cannot
	 * be creation, and if something was added it cannot be
	 * deletion.  However, the reverse is not true; --unified=0
	 * patches that only add are not necessarily creation even
	 * though they do not have any old lines, and ones that only
	 * delete are not necessarily deletion.
	 *
	 * Unfortunately, a real creation/deletion patch do _not_ have
	 * any context line by definition, so we cannot safely tell it
	 * apart with --unified=0 insanity.  At least if the patch has
	 * more than one hunk it is not creation or deletion.
	 */
	if (patch->is_new < 0 &&
	    (oldlines || (patch->fragments && patch->fragments->next)))
		patch->is_new = 0;
	if (patch->is_delete < 0 &&
	    (newlines || (patch->fragments && patch->fragments->next)))
		patch->is_delete = 0;

	if (0 < patch->is_new && oldlines)
		die(_("new file %s depends on old contents"), patch->new_name);
	if (0 < patch->is_delete && newlines)
		die(_("deleted file %s still has contents"), patch->old_name);
	if (!patch->is_delete && !newlines && context)
		fprintf_ln(stderr,
			   _("** warning: "
			     "file %s becomes empty but is not deleted"),
			   patch->new_name);

	return offset;
}

static inline int metadata_changes(struct patch *patch)
{
	return	patch->is_rename > 0 ||
		patch->is_copy > 0 ||
		patch->is_new > 0 ||
		patch->is_delete ||
		(patch->old_mode && patch->new_mode &&
		 patch->old_mode != patch->new_mode);
}

static char *inflate_it(const void *data, unsigned long size,
			unsigned long inflated_size)
{
	git_zstream stream;
	void *out;
	int st;

	memset(&stream, 0, sizeof(stream));

	stream.next_in = (unsigned char *)data;
	stream.avail_in = size;
	stream.next_out = out = xmalloc(inflated_size);
	stream.avail_out = inflated_size;
	git_inflate_init(&stream);
	st = git_inflate(&stream, Z_FINISH);
	git_inflate_end(&stream);
	if ((st != Z_STREAM_END) || stream.total_out != inflated_size) {
		free(out);
		return NULL;
	}
	return out;
}

/*
 * Read a binary hunk and return a new fragment; fragment->patch
 * points at an allocated memory that the caller must free, so
 * it is marked as "->free_patch = 1".
 */
static struct fragment *parse_binary_hunk(char **buf_p,
					  unsigned long *sz_p,
					  int *status_p,
					  int *used_p)
{
	/*
	 * Expect a line that begins with binary patch method ("literal"
	 * or "delta"), followed by the length of data before deflating.
	 * a sequence of 'length-byte' followed by base-85 encoded data
	 * should follow, terminated by a newline.
	 *
	 * Each 5-byte sequence of base-85 encodes up to 4 bytes,
	 * and we would limit the patch line to 66 characters,
	 * so one line can fit up to 13 groups that would decode
	 * to 52 bytes max.  The length byte 'A'-'Z' corresponds
	 * to 1-26 bytes, and 'a'-'z' corresponds to 27-52 bytes.
	 */
	int llen, used;
	unsigned long size = *sz_p;
	char *buffer = *buf_p;
	int patch_method;
	unsigned long origlen;
	char *data = NULL;
	int hunk_size = 0;
	struct fragment *frag;

	llen = linelen(buffer, size);
	used = llen;

	*status_p = 0;

	if (!prefixcmp(buffer, "delta ")) {
		patch_method = BINARY_DELTA_DEFLATED;
		origlen = strtoul(buffer + 6, NULL, 10);
	}
	else if (!prefixcmp(buffer, "literal ")) {
		patch_method = BINARY_LITERAL_DEFLATED;
		origlen = strtoul(buffer + 8, NULL, 10);
	}
	else
		return NULL;

	linenr++;
	buffer += llen;
	while (1) {
		int byte_length, max_byte_length, newsize;
		llen = linelen(buffer, size);
		used += llen;
		linenr++;
		if (llen == 1) {
			/* consume the blank line */
			buffer++;
			size--;
			break;
		}
		/*
		 * Minimum line is "A00000\n" which is 7-byte long,
		 * and the line length must be multiple of 5 plus 2.
		 */
		if ((llen < 7) || (llen-2) % 5)
			goto corrupt;
		max_byte_length = (llen - 2) / 5 * 4;
		byte_length = *buffer;
		if ('A' <= byte_length && byte_length <= 'Z')
			byte_length = byte_length - 'A' + 1;
		else if ('a' <= byte_length && byte_length <= 'z')
			byte_length = byte_length - 'a' + 27;
		else
			goto corrupt;
		/* if the input length was not multiple of 4, we would
		 * have filler at the end but the filler should never
		 * exceed 3 bytes
		 */
		if (max_byte_length < byte_length ||
		    byte_length <= max_byte_length - 4)
			goto corrupt;
		newsize = hunk_size + byte_length;
		data = xrealloc(data, newsize);
		if (decode_85(data + hunk_size, buffer + 1, byte_length))
			goto corrupt;
		hunk_size = newsize;
		buffer += llen;
		size -= llen;
	}

	frag = xcalloc(1, sizeof(*frag));
	frag->patch = inflate_it(data, hunk_size, origlen);
	frag->free_patch = 1;
	if (!frag->patch)
		goto corrupt;
	free(data);
	frag->size = origlen;
	*buf_p = buffer;
	*sz_p = size;
	*used_p = used;
	frag->binary_patch_method = patch_method;
	return frag;

 corrupt:
	free(data);
	*status_p = -1;
	error(_("corrupt binary patch at line %d: %.*s"),
	      linenr-1, llen-1, buffer);
	return NULL;
}

static int parse_binary(char *buffer, unsigned long size, struct patch *patch)
{
	/*
	 * We have read "GIT binary patch\n"; what follows is a line
	 * that says the patch method (currently, either "literal" or
	 * "delta") and the length of data before deflating; a
	 * sequence of 'length-byte' followed by base-85 encoded data
	 * follows.
	 *
	 * When a binary patch is reversible, there is another binary
	 * hunk in the same format, starting with patch method (either
	 * "literal" or "delta") with the length of data, and a sequence
	 * of length-byte + base-85 encoded data, terminated with another
	 * empty line.  This data, when applied to the postimage, produces
	 * the preimage.
	 */
	struct fragment *forward;
	struct fragment *reverse;
	int status;
	int used, used_1;

	forward = parse_binary_hunk(&buffer, &size, &status, &used);
	if (!forward && !status)
		/* there has to be one hunk (forward hunk) */
		return error(_("unrecognized binary patch at line %d"), linenr-1);
	if (status)
		/* otherwise we already gave an error message */
		return status;

	reverse = parse_binary_hunk(&buffer, &size, &status, &used_1);
	if (reverse)
		used += used_1;
	else if (status) {
		/*
		 * Not having reverse hunk is not an error, but having
		 * a corrupt reverse hunk is.
		 */
		free((void*) forward->patch);
		free(forward);
		return status;
	}
	forward->next = reverse;
	patch->fragments = forward;
	patch->is_binary = 1;
	return used;
}

/*
 * Read the patch text in "buffer" taht extends for "size" bytes; stop
 * reading after seeing a single patch (i.e. changes to a single file).
 * Create fragments (i.e. patch hunks) and hang them to the given patch.
 * Return the number of bytes consumed, so that the caller can call us
 * again for the next patch.
 */
static int parse_chunk(char *buffer, unsigned long size, struct patch *patch)
{
	int hdrsize, patchsize;
	int offset = find_header(buffer, size, &hdrsize, patch);

	if (offset < 0)
		return offset;

	patch->ws_rule = whitespace_rule(patch->new_name
					 ? patch->new_name
					 : patch->old_name);

	patchsize = parse_single_patch(buffer + offset + hdrsize,
				       size - offset - hdrsize, patch);

	if (!patchsize) {
		static const char *binhdr[] = {
			"Binary files ",
			"Files ",
			NULL,
		};
		static const char git_binary[] = "GIT binary patch\n";
		int i;
		int hd = hdrsize + offset;
		unsigned long llen = linelen(buffer + hd, size - hd);

		if (llen == sizeof(git_binary) - 1 &&
		    !memcmp(git_binary, buffer + hd, llen)) {
			int used;
			linenr++;
			used = parse_binary(buffer + hd + llen,
					    size - hd - llen, patch);
			if (used)
				patchsize = used + llen;
			else
				patchsize = 0;
		}
		else if (!memcmp(" differ\n", buffer + hd + llen - 8, 8)) {
			for (i = 0; binhdr[i]; i++) {
				int len = strlen(binhdr[i]);
				if (len < size - hd &&
				    !memcmp(binhdr[i], buffer + hd, len)) {
					linenr++;
					patch->is_binary = 1;
					patchsize = llen;
					break;
				}
			}
		}

		/* Empty patch cannot be applied if it is a text patch
		 * without metadata change.  A binary patch appears
		 * empty to us here.
		 */
		if ((apply || check) &&
		    (!patch->is_binary && !metadata_changes(patch)))
			die(_("patch with only garbage at line %d"), linenr);
	}

	return offset + hdrsize + patchsize;
}

#define swap(a,b) myswap((a),(b),sizeof(a))

#define myswap(a, b, size) do {		\
	unsigned char mytmp[size];	\
	memcpy(mytmp, &a, size);		\
	memcpy(&a, &b, size);		\
	memcpy(&b, mytmp, size);		\
} while (0)

static void reverse_patches(struct patch *p)
{
	for (; p; p = p->next) {
		struct fragment *frag = p->fragments;

		swap(p->new_name, p->old_name);
		swap(p->new_mode, p->old_mode);
		swap(p->is_new, p->is_delete);
		swap(p->lines_added, p->lines_deleted);
		swap(p->old_sha1_prefix, p->new_sha1_prefix);

		for (; frag; frag = frag->next) {
			swap(frag->newpos, frag->oldpos);
			swap(frag->newlines, frag->oldlines);
		}
	}
}

static const char pluses[] =
"++++++++++++++++++++++++++++++++++++++++++++++++++++++++++++++++++++++";
static const char minuses[]=
"----------------------------------------------------------------------";

static void show_stats(struct patch *patch)
{
	struct strbuf qname = STRBUF_INIT;
	char *cp = patch->new_name ? patch->new_name : patch->old_name;
	int max, add, del;

	quote_c_style(cp, &qname, NULL, 0);

	/*
	 * "scale" the filename
	 */
	max = max_len;
	if (max > 50)
		max = 50;

	if (qname.len > max) {
		cp = strchr(qname.buf + qname.len + 3 - max, '/');
		if (!cp)
			cp = qname.buf + qname.len + 3 - max;
		strbuf_splice(&qname, 0, cp - qname.buf, "...", 3);
	}

	if (patch->is_binary) {
		printf(" %-*s |  Bin\n", max, qname.buf);
		strbuf_release(&qname);
		return;
	}

	printf(" %-*s |", max, qname.buf);
	strbuf_release(&qname);

	/*
	 * scale the add/delete
	 */
	max = max + max_change > 70 ? 70 - max : max_change;
	add = patch->lines_added;
	del = patch->lines_deleted;

	if (max_change > 0) {
		int total = ((add + del) * max + max_change / 2) / max_change;
		add = (add * max + max_change / 2) / max_change;
		del = total - add;
	}
	printf("%5d %.*s%.*s\n", patch->lines_added + patch->lines_deleted,
		add, pluses, del, minuses);
}

static int read_old_data(struct stat *st, const char *path, struct strbuf *buf)
{
	switch (st->st_mode & S_IFMT) {
	case S_IFLNK:
		if (strbuf_readlink(buf, path, st->st_size) < 0)
			return error(_("unable to read symlink %s"), path);
		return 0;
	case S_IFREG:
		if (strbuf_read_file(buf, path, st->st_size) != st->st_size)
			return error(_("unable to open or read %s"), path);
		convert_to_git(path, buf->buf, buf->len, buf, 0);
		return 0;
	default:
		return -1;
	}
}

/*
 * Update the preimage, and the common lines in postimage,
 * from buffer buf of length len. If postlen is 0 the postimage
 * is updated in place, otherwise it's updated on a new buffer
 * of length postlen
 */

static void update_pre_post_images(struct image *preimage,
				   struct image *postimage,
				   char *buf,
				   size_t len, size_t postlen)
{
	int i, ctx;
	char *new, *old, *fixed;
	struct image fixed_preimage;

	/*
	 * Update the preimage with whitespace fixes.  Note that we
	 * are not losing preimage->buf -- apply_one_fragment() will
	 * free "oldlines".
	 */
	prepare_image(&fixed_preimage, buf, len, 1);
	assert(fixed_preimage.nr == preimage->nr);
	for (i = 0; i < preimage->nr; i++)
		fixed_preimage.line[i].flag = preimage->line[i].flag;
	free(preimage->line_allocated);
	*preimage = fixed_preimage;

	/*
	 * Adjust the common context lines in postimage. This can be
	 * done in-place when we are just doing whitespace fixing,
	 * which does not make the string grow, but needs a new buffer
	 * when ignoring whitespace causes the update, since in this case
	 * we could have e.g. tabs converted to multiple spaces.
	 * We trust the caller to tell us if the update can be done
	 * in place (postlen==0) or not.
	 */
	old = postimage->buf;
	if (postlen)
		new = postimage->buf = xmalloc(postlen);
	else
		new = old;
	fixed = preimage->buf;
	for (i = ctx = 0; i < postimage->nr; i++) {
		size_t len = postimage->line[i].len;
		if (!(postimage->line[i].flag & LINE_COMMON)) {
			/* an added line -- no counterparts in preimage */
			memmove(new, old, len);
			old += len;
			new += len;
			continue;
		}

		/* a common context -- skip it in the original postimage */
		old += len;

		/* and find the corresponding one in the fixed preimage */
		while (ctx < preimage->nr &&
		       !(preimage->line[ctx].flag & LINE_COMMON)) {
			fixed += preimage->line[ctx].len;
			ctx++;
		}
		if (preimage->nr <= ctx)
			die(_("oops"));

		/* and copy it in, while fixing the line length */
		len = preimage->line[ctx].len;
		memcpy(new, fixed, len);
		new += len;
		fixed += len;
		postimage->line[i].len = len;
		ctx++;
	}

	/* Fix the length of the whole thing */
	postimage->len = new - postimage->buf;
}

static int match_fragment(struct image *img,
			  struct image *preimage,
			  struct image *postimage,
			  unsigned long try,
			  int try_lno,
			  unsigned ws_rule,
			  int match_beginning, int match_end)
{
	int i;
	char *fixed_buf, *buf, *orig, *target;
	struct strbuf fixed;
	size_t fixed_len;
	int preimage_limit;

	if (preimage->nr + try_lno <= img->nr) {
		/*
		 * The hunk falls within the boundaries of img.
		 */
		preimage_limit = preimage->nr;
		if (match_end && (preimage->nr + try_lno != img->nr))
			return 0;
	} else if (ws_error_action == correct_ws_error &&
		   (ws_rule & WS_BLANK_AT_EOF)) {
		/*
		 * This hunk extends beyond the end of img, and we are
		 * removing blank lines at the end of the file.  This
		 * many lines from the beginning of the preimage must
		 * match with img, and the remainder of the preimage
		 * must be blank.
		 */
		preimage_limit = img->nr - try_lno;
	} else {
		/*
		 * The hunk extends beyond the end of the img and
		 * we are not removing blanks at the end, so we
		 * should reject the hunk at this position.
		 */
		return 0;
	}

	if (match_beginning && try_lno)
		return 0;

	/* Quick hash check */
	for (i = 0; i < preimage_limit; i++)
		if ((img->line[try_lno + i].flag & LINE_PATCHED) ||
		    (preimage->line[i].hash != img->line[try_lno + i].hash))
			return 0;

	if (preimage_limit == preimage->nr) {
		/*
		 * Do we have an exact match?  If we were told to match
		 * at the end, size must be exactly at try+fragsize,
		 * otherwise try+fragsize must be still within the preimage,
		 * and either case, the old piece should match the preimage
		 * exactly.
		 */
		if ((match_end
		     ? (try + preimage->len == img->len)
		     : (try + preimage->len <= img->len)) &&
		    !memcmp(img->buf + try, preimage->buf, preimage->len))
			return 1;
	} else {
		/*
		 * The preimage extends beyond the end of img, so
		 * there cannot be an exact match.
		 *
		 * There must be one non-blank context line that match
		 * a line before the end of img.
		 */
		char *buf_end;

		buf = preimage->buf;
		buf_end = buf;
		for (i = 0; i < preimage_limit; i++)
			buf_end += preimage->line[i].len;

		for ( ; buf < buf_end; buf++)
			if (!isspace(*buf))
				break;
		if (buf == buf_end)
			return 0;
	}

	/*
	 * No exact match. If we are ignoring whitespace, run a line-by-line
	 * fuzzy matching. We collect all the line length information because
	 * we need it to adjust whitespace if we match.
	 */
	if (ws_ignore_action == ignore_ws_change) {
		size_t imgoff = 0;
		size_t preoff = 0;
		size_t postlen = postimage->len;
		size_t extra_chars;
		char *preimage_eof;
		char *preimage_end;
		for (i = 0; i < preimage_limit; i++) {
			size_t prelen = preimage->line[i].len;
			size_t imglen = img->line[try_lno+i].len;

			if (!fuzzy_matchlines(img->buf + try + imgoff, imglen,
					      preimage->buf + preoff, prelen))
				return 0;
			if (preimage->line[i].flag & LINE_COMMON)
				postlen += imglen - prelen;
			imgoff += imglen;
			preoff += prelen;
		}

		/*
		 * Ok, the preimage matches with whitespace fuzz.
		 *
		 * imgoff now holds the true length of the target that
		 * matches the preimage before the end of the file.
		 *
		 * Count the number of characters in the preimage that fall
		 * beyond the end of the file and make sure that all of them
		 * are whitespace characters. (This can only happen if
		 * we are removing blank lines at the end of the file.)
		 */
		buf = preimage_eof = preimage->buf + preoff;
		for ( ; i < preimage->nr; i++)
			preoff += preimage->line[i].len;
		preimage_end = preimage->buf + preoff;
		for ( ; buf < preimage_end; buf++)
			if (!isspace(*buf))
				return 0;

		/*
		 * Update the preimage and the common postimage context
		 * lines to use the same whitespace as the target.
		 * If whitespace is missing in the target (i.e.
		 * if the preimage extends beyond the end of the file),
		 * use the whitespace from the preimage.
		 */
		extra_chars = preimage_end - preimage_eof;
		strbuf_init(&fixed, imgoff + extra_chars);
		strbuf_add(&fixed, img->buf + try, imgoff);
		strbuf_add(&fixed, preimage_eof, extra_chars);
		fixed_buf = strbuf_detach(&fixed, &fixed_len);
		update_pre_post_images(preimage, postimage,
				fixed_buf, fixed_len, postlen);
		return 1;
	}

	if (ws_error_action != correct_ws_error)
		return 0;

	/*
	 * The hunk does not apply byte-by-byte, but the hash says
	 * it might with whitespace fuzz. We haven't been asked to
	 * ignore whitespace, we were asked to correct whitespace
	 * errors, so let's try matching after whitespace correction.
	 *
	 * The preimage may extend beyond the end of the file,
	 * but in this loop we will only handle the part of the
	 * preimage that falls within the file.
	 */
	strbuf_init(&fixed, preimage->len + 1);
	orig = preimage->buf;
	target = img->buf + try;
	for (i = 0; i < preimage_limit; i++) {
		size_t oldlen = preimage->line[i].len;
		size_t tgtlen = img->line[try_lno + i].len;
		size_t fixstart = fixed.len;
		struct strbuf tgtfix;
		int match;

		/* Try fixing the line in the preimage */
		ws_fix_copy(&fixed, orig, oldlen, ws_rule, NULL);

		/* Try fixing the line in the target */
		strbuf_init(&tgtfix, tgtlen);
		ws_fix_copy(&tgtfix, target, tgtlen, ws_rule, NULL);

		/*
		 * If they match, either the preimage was based on
		 * a version before our tree fixed whitespace breakage,
		 * or we are lacking a whitespace-fix patch the tree
		 * the preimage was based on already had (i.e. target
		 * has whitespace breakage, the preimage doesn't).
		 * In either case, we are fixing the whitespace breakages
		 * so we might as well take the fix together with their
		 * real change.
		 */
		match = (tgtfix.len == fixed.len - fixstart &&
			 !memcmp(tgtfix.buf, fixed.buf + fixstart,
					     fixed.len - fixstart));

		strbuf_release(&tgtfix);
		if (!match)
			goto unmatch_exit;

		orig += oldlen;
		target += tgtlen;
	}


	/*
	 * Now handle the lines in the preimage that falls beyond the
	 * end of the file (if any). They will only match if they are
	 * empty or only contain whitespace (if WS_BLANK_AT_EOL is
	 * false).
	 */
	for ( ; i < preimage->nr; i++) {
		size_t fixstart = fixed.len; /* start of the fixed preimage */
		size_t oldlen = preimage->line[i].len;
		int j;

		/* Try fixing the line in the preimage */
		ws_fix_copy(&fixed, orig, oldlen, ws_rule, NULL);

		for (j = fixstart; j < fixed.len; j++)
			if (!isspace(fixed.buf[j]))
				goto unmatch_exit;

		orig += oldlen;
	}

	/*
	 * Yes, the preimage is based on an older version that still
	 * has whitespace breakages unfixed, and fixing them makes the
	 * hunk match.  Update the context lines in the postimage.
	 */
	fixed_buf = strbuf_detach(&fixed, &fixed_len);
	update_pre_post_images(preimage, postimage,
			       fixed_buf, fixed_len, 0);
	return 1;

 unmatch_exit:
	strbuf_release(&fixed);
	return 0;
}

static int find_pos(struct image *img,
		    struct image *preimage,
		    struct image *postimage,
		    int line,
		    unsigned ws_rule,
		    int match_beginning, int match_end)
{
	int i;
	unsigned long backwards, forwards, try;
	int backwards_lno, forwards_lno, try_lno;

	/*
	 * If match_beginning or match_end is specified, there is no
	 * point starting from a wrong line that will never match and
	 * wander around and wait for a match at the specified end.
	 */
	if (match_beginning)
		line = 0;
	else if (match_end)
		line = img->nr - preimage->nr;

	/*
	 * Because the comparison is unsigned, the following test
	 * will also take care of a negative line number that can
	 * result when match_end and preimage is larger than the target.
	 */
	if ((size_t) line > img->nr)
		line = img->nr;

	try = 0;
	for (i = 0; i < line; i++)
		try += img->line[i].len;

	/*
	 * There's probably some smart way to do this, but I'll leave
	 * that to the smart and beautiful people. I'm simple and stupid.
	 */
	backwards = try;
	backwards_lno = line;
	forwards = try;
	forwards_lno = line;
	try_lno = line;

	for (i = 0; ; i++) {
		if (match_fragment(img, preimage, postimage,
				   try, try_lno, ws_rule,
				   match_beginning, match_end))
			return try_lno;

	again:
		if (backwards_lno == 0 && forwards_lno == img->nr)
			break;

		if (i & 1) {
			if (backwards_lno == 0) {
				i++;
				goto again;
			}
			backwards_lno--;
			backwards -= img->line[backwards_lno].len;
			try = backwards;
			try_lno = backwards_lno;
		} else {
			if (forwards_lno == img->nr) {
				i++;
				goto again;
			}
			forwards += img->line[forwards_lno].len;
			forwards_lno++;
			try = forwards;
			try_lno = forwards_lno;
		}

	}
	return -1;
}

static void remove_first_line(struct image *img)
{
	img->buf += img->line[0].len;
	img->len -= img->line[0].len;
	img->line++;
	img->nr--;
}

static void remove_last_line(struct image *img)
{
	img->len -= img->line[--img->nr].len;
}

/*
 * The change from "preimage" and "postimage" has been found to
 * apply at applied_pos (counts in line numbers) in "img".
 * Update "img" to remove "preimage" and replace it with "postimage".
 */
static void update_image(struct image *img,
			 int applied_pos,
			 struct image *preimage,
			 struct image *postimage)
{
	/*
	 * remove the copy of preimage at offset in img
	 * and replace it with postimage
	 */
	int i, nr;
	size_t remove_count, insert_count, applied_at = 0;
	char *result;
	int preimage_limit;

	/*
	 * If we are removing blank lines at the end of img,
	 * the preimage may extend beyond the end.
	 * If that is the case, we must be careful only to
	 * remove the part of the preimage that falls within
	 * the boundaries of img. Initialize preimage_limit
	 * to the number of lines in the preimage that falls
	 * within the boundaries.
	 */
	preimage_limit = preimage->nr;
	if (preimage_limit > img->nr - applied_pos)
		preimage_limit = img->nr - applied_pos;

	for (i = 0; i < applied_pos; i++)
		applied_at += img->line[i].len;

	remove_count = 0;
	for (i = 0; i < preimage_limit; i++)
		remove_count += img->line[applied_pos + i].len;
	insert_count = postimage->len;

	/* Adjust the contents */
	result = xmalloc(img->len + insert_count - remove_count + 1);
	memcpy(result, img->buf, applied_at);
	memcpy(result + applied_at, postimage->buf, postimage->len);
	memcpy(result + applied_at + postimage->len,
	       img->buf + (applied_at + remove_count),
	       img->len - (applied_at + remove_count));
	free(img->buf);
	img->buf = result;
	img->len += insert_count - remove_count;
	result[img->len] = '\0';

	/* Adjust the line table */
	nr = img->nr + postimage->nr - preimage_limit;
	if (preimage_limit < postimage->nr) {
		/*
		 * NOTE: this knows that we never call remove_first_line()
		 * on anything other than pre/post image.
		 */
		img->line = xrealloc(img->line, nr * sizeof(*img->line));
		img->line_allocated = img->line;
	}
	if (preimage_limit != postimage->nr)
		memmove(img->line + applied_pos + postimage->nr,
			img->line + applied_pos + preimage_limit,
			(img->nr - (applied_pos + preimage_limit)) *
			sizeof(*img->line));
	memcpy(img->line + applied_pos,
	       postimage->line,
	       postimage->nr * sizeof(*img->line));
	if (!allow_overlap)
		for (i = 0; i < postimage->nr; i++)
			img->line[applied_pos + i].flag |= LINE_PATCHED;
	img->nr = nr;
}

/*
 * Use the patch-hunk text in "frag" to prepare two images (preimage and
 * postimage) for the hunk.  Find lines that match "preimage" in "img" and
 * replace the part of "img" with "postimage" text.
 */
static int apply_one_fragment(struct image *img, struct fragment *frag,
			      int inaccurate_eof, unsigned ws_rule,
			      int nth_fragment)
{
	int match_beginning, match_end;
	const char *patch = frag->patch;
	int size = frag->size;
	char *old, *oldlines;
	struct strbuf newlines;
	int new_blank_lines_at_end = 0;
	int found_new_blank_lines_at_end = 0;
	int hunk_linenr = frag->linenr;
	unsigned long leading, trailing;
	int pos, applied_pos;
	struct image preimage;
	struct image postimage;

	memset(&preimage, 0, sizeof(preimage));
	memset(&postimage, 0, sizeof(postimage));
	oldlines = xmalloc(size);
	strbuf_init(&newlines, size);

	old = oldlines;
	while (size > 0) {
		char first;
		int len = linelen(patch, size);
		int plen;
		int added_blank_line = 0;
		int is_blank_context = 0;
		size_t start;

		if (!len)
			break;

		/*
		 * "plen" is how much of the line we should use for
		 * the actual patch data. Normally we just remove the
		 * first character on the line, but if the line is
		 * followed by "\ No newline", then we also remove the
		 * last one (which is the newline, of course).
		 */
		plen = len - 1;
		if (len < size && patch[len] == '\\')
			plen--;
		first = *patch;
		if (apply_in_reverse) {
			if (first == '-')
				first = '+';
			else if (first == '+')
				first = '-';
		}

		switch (first) {
		case '\n':
			/* Newer GNU diff, empty context line */
			if (plen < 0)
				/* ... followed by '\No newline'; nothing */
				break;
			*old++ = '\n';
			strbuf_addch(&newlines, '\n');
			add_line_info(&preimage, "\n", 1, LINE_COMMON);
			add_line_info(&postimage, "\n", 1, LINE_COMMON);
			is_blank_context = 1;
			break;
		case ' ':
			if (plen && (ws_rule & WS_BLANK_AT_EOF) &&
			    ws_blank_line(patch + 1, plen, ws_rule))
				is_blank_context = 1;
		case '-':
			memcpy(old, patch + 1, plen);
			add_line_info(&preimage, old, plen,
				      (first == ' ' ? LINE_COMMON : 0));
			old += plen;
			if (first == '-')
				break;
		/* Fall-through for ' ' */
		case '+':
			/* --no-add does not add new lines */
			if (first == '+' && no_add)
				break;

			start = newlines.len;
			if (first != '+' ||
			    !whitespace_error ||
			    ws_error_action != correct_ws_error) {
				strbuf_add(&newlines, patch + 1, plen);
			}
			else {
				ws_fix_copy(&newlines, patch + 1, plen, ws_rule, &applied_after_fixing_ws);
			}
			add_line_info(&postimage, newlines.buf + start, newlines.len - start,
				      (first == '+' ? 0 : LINE_COMMON));
			if (first == '+' &&
			    (ws_rule & WS_BLANK_AT_EOF) &&
			    ws_blank_line(patch + 1, plen, ws_rule))
				added_blank_line = 1;
			break;
		case '@': case '\\':
			/* Ignore it, we already handled it */
			break;
		default:
			if (apply_verbosely)
				error(_("invalid start of line: '%c'"), first);
			return -1;
		}
		if (added_blank_line) {
			if (!new_blank_lines_at_end)
				found_new_blank_lines_at_end = hunk_linenr;
			new_blank_lines_at_end++;
		}
		else if (is_blank_context)
			;
		else
			new_blank_lines_at_end = 0;
		patch += len;
		size -= len;
		hunk_linenr++;
	}
	if (inaccurate_eof &&
	    old > oldlines && old[-1] == '\n' &&
	    newlines.len > 0 && newlines.buf[newlines.len - 1] == '\n') {
		old--;
		strbuf_setlen(&newlines, newlines.len - 1);
	}

	leading = frag->leading;
	trailing = frag->trailing;

	/*
	 * A hunk to change lines at the beginning would begin with
	 * @@ -1,L +N,M @@
	 * but we need to be careful.  -U0 that inserts before the second
	 * line also has this pattern.
	 *
	 * And a hunk to add to an empty file would begin with
	 * @@ -0,0 +N,M @@
	 *
	 * In other words, a hunk that is (frag->oldpos <= 1) with or
	 * without leading context must match at the beginning.
	 */
	match_beginning = (!frag->oldpos ||
			   (frag->oldpos == 1 && !unidiff_zero));

	/*
	 * A hunk without trailing lines must match at the end.
	 * However, we simply cannot tell if a hunk must match end
	 * from the lack of trailing lines if the patch was generated
	 * with unidiff without any context.
	 */
	match_end = !unidiff_zero && !trailing;

	pos = frag->newpos ? (frag->newpos - 1) : 0;
	preimage.buf = oldlines;
	preimage.len = old - oldlines;
	postimage.buf = newlines.buf;
	postimage.len = newlines.len;
	preimage.line = preimage.line_allocated;
	postimage.line = postimage.line_allocated;

	for (;;) {

		applied_pos = find_pos(img, &preimage, &postimage, pos,
				       ws_rule, match_beginning, match_end);

		if (applied_pos >= 0)
			break;

		/* Am I at my context limits? */
		if ((leading <= p_context) && (trailing <= p_context))
			break;
		if (match_beginning || match_end) {
			match_beginning = match_end = 0;
			continue;
		}

		/*
		 * Reduce the number of context lines; reduce both
		 * leading and trailing if they are equal otherwise
		 * just reduce the larger context.
		 */
		if (leading >= trailing) {
			remove_first_line(&preimage);
			remove_first_line(&postimage);
			pos--;
			leading--;
		}
		if (trailing > leading) {
			remove_last_line(&preimage);
			remove_last_line(&postimage);
			trailing--;
		}
	}

	if (applied_pos >= 0) {
		if (new_blank_lines_at_end &&
		    preimage.nr + applied_pos >= img->nr &&
		    (ws_rule & WS_BLANK_AT_EOF) &&
		    ws_error_action != nowarn_ws_error) {
			record_ws_error(WS_BLANK_AT_EOF, "+", 1,
					found_new_blank_lines_at_end);
			if (ws_error_action == correct_ws_error) {
				while (new_blank_lines_at_end--)
					remove_last_line(&postimage);
			}
			/*
			 * We would want to prevent write_out_results()
			 * from taking place in apply_patch() that follows
			 * the callchain led us here, which is:
			 * apply_patch->check_patch_list->check_patch->
			 * apply_data->apply_fragments->apply_one_fragment
			 */
			if (ws_error_action == die_on_ws_error)
				apply = 0;
		}

		if (apply_verbosely && applied_pos != pos) {
			int offset = applied_pos - pos;
			if (apply_in_reverse)
				offset = 0 - offset;
			fprintf_ln(stderr,
				   Q_("Hunk #%d succeeded at %d (offset %d line).",
				      "Hunk #%d succeeded at %d (offset %d lines).",
				      offset),
				   nth_fragment, applied_pos + 1, offset);
		}

		/*
		 * Warn if it was necessary to reduce the number
		 * of context lines.
		 */
		if ((leading != frag->leading) ||
		    (trailing != frag->trailing))
			fprintf_ln(stderr, _("Context reduced to (%ld/%ld)"
					     " to apply fragment at %d"),
				   leading, trailing, applied_pos+1);
		update_image(img, applied_pos, &preimage, &postimage);
	} else {
		if (apply_verbosely)
			error(_("while searching for:\n%.*s"),
			      (int)(old - oldlines), oldlines);
	}

	free(oldlines);
	strbuf_release(&newlines);
	free(preimage.line_allocated);
	free(postimage.line_allocated);

	return (applied_pos < 0);
}

static int apply_binary_fragment(struct image *img, struct patch *patch)
{
	struct fragment *fragment = patch->fragments;
	unsigned long len;
	void *dst;

	if (!fragment)
		return error(_("missing binary patch data for '%s'"),
			     patch->new_name ?
			     patch->new_name :
			     patch->old_name);

	/* Binary patch is irreversible without the optional second hunk */
	if (apply_in_reverse) {
		if (!fragment->next)
			return error("cannot reverse-apply a binary patch "
				     "without the reverse hunk to '%s'",
				     patch->new_name
				     ? patch->new_name : patch->old_name);
		fragment = fragment->next;
	}
	switch (fragment->binary_patch_method) {
	case BINARY_DELTA_DEFLATED:
		dst = patch_delta(img->buf, img->len, fragment->patch,
				  fragment->size, &len);
		if (!dst)
			return -1;
		clear_image(img);
		img->buf = dst;
		img->len = len;
		return 0;
	case BINARY_LITERAL_DEFLATED:
		clear_image(img);
		img->len = fragment->size;
		img->buf = xmalloc(img->len+1);
		memcpy(img->buf, fragment->patch, img->len);
		img->buf[img->len] = '\0';
		return 0;
	}
	return -1;
}

/*
 * Replace "img" with the result of applying the binary patch.
 * The binary patch data itself in patch->fragment is still kept
 * but the preimage prepared by the caller in "img" is freed here
 * or in the helper function apply_binary_fragment() this calls.
 */
static int apply_binary(struct image *img, struct patch *patch)
{
	const char *name = patch->old_name ? patch->old_name : patch->new_name;
	unsigned char sha1[20];

	/*
	 * For safety, we require patch index line to contain
	 * full 40-byte textual SHA1 for old and new, at least for now.
	 */
	if (strlen(patch->old_sha1_prefix) != 40 ||
	    strlen(patch->new_sha1_prefix) != 40 ||
	    get_sha1_hex(patch->old_sha1_prefix, sha1) ||
	    get_sha1_hex(patch->new_sha1_prefix, sha1))
		return error("cannot apply binary patch to '%s' "
			     "without full index line", name);

	if (patch->old_name) {
		/*
		 * See if the old one matches what the patch
		 * applies to.
		 */
		hash_sha1_file(img->buf, img->len, blob_type, sha1);
		if (strcmp(sha1_to_hex(sha1), patch->old_sha1_prefix))
			return error("the patch applies to '%s' (%s), "
				     "which does not match the "
				     "current contents.",
				     name, sha1_to_hex(sha1));
	}
	else {
		/* Otherwise, the old one must be empty. */
		if (img->len)
			return error("the patch applies to an empty "
				     "'%s' but it is not empty", name);
	}

	get_sha1_hex(patch->new_sha1_prefix, sha1);
	if (is_null_sha1(sha1)) {
		clear_image(img);
		return 0; /* deletion patch */
	}

	if (has_sha1_file(sha1)) {
		/* We already have the postimage */
		enum object_type type;
		unsigned long size;
		char *result;

		result = read_sha1_file(sha1, &type, &size);
		if (!result)
			return error("the necessary postimage %s for "
				     "'%s' cannot be read",
				     patch->new_sha1_prefix, name);
		clear_image(img);
		img->buf = result;
		img->len = size;
	} else {
		/*
		 * We have verified buf matches the preimage;
		 * apply the patch data to it, which is stored
		 * in the patch->fragments->{patch,size}.
		 */
		if (apply_binary_fragment(img, patch))
			return error(_("binary patch does not apply to '%s'"),
				     name);

		/* verify that the result matches */
		hash_sha1_file(img->buf, img->len, blob_type, sha1);
		if (strcmp(sha1_to_hex(sha1), patch->new_sha1_prefix))
			return error(_("binary patch to '%s' creates incorrect result (expecting %s, got %s)"),
				name, patch->new_sha1_prefix, sha1_to_hex(sha1));
	}

	return 0;
}

static int apply_fragments(struct image *img, struct patch *patch)
{
	struct fragment *frag = patch->fragments;
	const char *name = patch->old_name ? patch->old_name : patch->new_name;
	unsigned ws_rule = patch->ws_rule;
	unsigned inaccurate_eof = patch->inaccurate_eof;
	int nth = 0;

	if (patch->is_binary)
		return apply_binary(img, patch);

	while (frag) {
		nth++;
		if (apply_one_fragment(img, frag, inaccurate_eof, ws_rule, nth)) {
			error(_("patch failed: %s:%ld"), name, frag->oldpos);
			if (!apply_with_reject)
				return -1;
			frag->rejected = 1;
		}
		frag = frag->next;
	}
	return 0;
}

static int read_file_or_gitlink(struct cache_entry *ce, struct strbuf *buf)
{
	if (!ce)
		return 0;

	if (S_ISGITLINK(ce->ce_mode)) {
		strbuf_grow(buf, 100);
		strbuf_addf(buf, "Subproject commit %s\n", sha1_to_hex(ce->sha1));
	} else {
		enum object_type type;
		unsigned long sz;
		char *result;

		result = read_sha1_file(ce->sha1, &type, &sz);
		if (!result)
			return -1;
		/* XXX read_sha1_file NUL-terminates */
		strbuf_attach(buf, result, sz, sz + 1);
	}
	return 0;
}

static struct patch *in_fn_table(const char *name)
{
	struct string_list_item *item;

	if (name == NULL)
		return NULL;

	item = string_list_lookup(&fn_table, name);
	if (item != NULL)
		return (struct patch *)item->util;

	return NULL;
}

/*
 * item->util in the filename table records the status of the path.
 * Usually it points at a patch (whose result records the contents
 * of it after applying it), but it could be PATH_WAS_DELETED for a
 * path that a previously applied patch has already removed.
 */
 #define PATH_TO_BE_DELETED ((struct patch *) -2)
#define PATH_WAS_DELETED ((struct patch *) -1)

static int to_be_deleted(struct patch *patch)
{
	return patch == PATH_TO_BE_DELETED;
}

static int was_deleted(struct patch *patch)
{
	return patch == PATH_WAS_DELETED;
}

static void add_to_fn_table(struct patch *patch)
{
	struct string_list_item *item;

	/*
	 * Always add new_name unless patch is a deletion
	 * This should cover the cases for normal diffs,
	 * file creations and copies
	 */
	if (patch->new_name != NULL) {
		item = string_list_insert(&fn_table, patch->new_name);
		item->util = patch;
	}

	/*
	 * store a failure on rename/deletion cases because
	 * later chunks shouldn't patch old names
	 */
	if ((patch->new_name == NULL) || (patch->is_rename)) {
		item = string_list_insert(&fn_table, patch->old_name);
		item->util = PATH_WAS_DELETED;
	}
}

static void prepare_fn_table(struct patch *patch)
{
	/*
	 * store information about incoming file deletion
	 */
	while (patch) {
		if ((patch->new_name == NULL) || (patch->is_rename)) {
			struct string_list_item *item;
			item = string_list_insert(&fn_table, patch->old_name);
			item->util = PATH_TO_BE_DELETED;
		}
		patch = patch->next;
	}
}

static int apply_data(struct patch *patch, struct stat *st, struct cache_entry *ce)
{
	struct strbuf buf = STRBUF_INIT;
	struct image image;
	size_t len;
	char *img;
	struct patch *tpatch;

	if (!(patch->is_copy || patch->is_rename) &&
	    (tpatch = in_fn_table(patch->old_name)) != NULL && !to_be_deleted(tpatch)) {
		if (was_deleted(tpatch)) {
			return error(_("patch %s has been renamed/deleted"),
				patch->old_name);
		}
		/* We have a patched copy in memory; use that. */
		strbuf_add(&buf, tpatch->result, tpatch->resultsize);
	} else if (cached) {
		if (read_file_or_gitlink(ce, &buf))
			return error(_("read of %s failed"), patch->old_name);
	} else if (patch->old_name) {
		if (S_ISGITLINK(patch->old_mode)) {
			if (ce) {
				read_file_or_gitlink(ce, &buf);
			} else {
				/*
				 * There is no way to apply subproject
				 * patch without looking at the index.
				 * NEEDSWORK: shouldn't this be flagged
				 * as an error???
				 */
				free_fragment_list(patch->fragments);
				patch->fragments = NULL;
			}
		} else {
			if (read_old_data(st, patch->old_name, &buf))
				return error(_("read of %s failed"), patch->old_name);
		}
	}

	img = strbuf_detach(&buf, &len);
	prepare_image(&image, img, len, !patch->is_binary);

	if (apply_fragments(&image, patch) < 0)
		return -1; /* note with --reject this succeeds. */
	patch->result = image.buf;
	patch->resultsize = image.len;
	add_to_fn_table(patch);
	free(image.line_allocated);

	if (0 < patch->is_delete && patch->resultsize)
		return error(_("removal patch leaves file contents"));

	return 0;
}

static int check_to_create_blob(const char *new_name, int ok_if_exists)
{
	struct stat nst;
	if (!lstat(new_name, &nst)) {
		if (S_ISDIR(nst.st_mode) || ok_if_exists)
			return 0;
		/*
		 * A leading component of new_name might be a symlink
		 * that is going to be removed with this patch, but
		 * still pointing at somewhere that has the path.
		 * In such a case, path "new_name" does not exist as
		 * far as git is concerned.
		 */
		if (has_symlink_leading_path(new_name, strlen(new_name)))
			return 0;

		return error(_("%s: already exists in working directory"), new_name);
	}
	else if ((errno != ENOENT) && (errno != ENOTDIR))
		return error("%s: %s", new_name, strerror(errno));
	return 0;
}

static int verify_index_match(struct cache_entry *ce, struct stat *st)
{
	if (S_ISGITLINK(ce->ce_mode)) {
		if (!S_ISDIR(st->st_mode))
			return -1;
		return 0;
	}
	return ce_match_stat(ce, st, CE_MATCH_IGNORE_VALID|CE_MATCH_IGNORE_SKIP_WORKTREE);
}

static int check_preimage(struct patch *patch, struct cache_entry **ce, struct stat *st)
{
	const char *old_name = patch->old_name;
	struct patch *tpatch = NULL;
	int stat_ret = 0;
	unsigned st_mode = 0;

	/*
	 * Make sure that we do not have local modifications from the
	 * index when we are looking at the index.  Also make sure
	 * we have the preimage file to be patched in the work tree,
	 * unless --cached, which tells git to apply only in the index.
	 */
	if (!old_name)
		return 0;

	assert(patch->is_new <= 0);

	if (!(patch->is_copy || patch->is_rename) &&
	    (tpatch = in_fn_table(old_name)) != NULL && !to_be_deleted(tpatch)) {
		if (was_deleted(tpatch))
			return error(_("%s: has been deleted/renamed"), old_name);
		st_mode = tpatch->new_mode;
	} else if (!cached) {
		stat_ret = lstat(old_name, st);
		if (stat_ret && errno != ENOENT)
			return error(_("%s: %s"), old_name, strerror(errno));
	}

	if (to_be_deleted(tpatch))
		tpatch = NULL;

	if (check_index && !tpatch) {
		int pos = cache_name_pos(old_name, strlen(old_name));
		if (pos < 0) {
			if (patch->is_new < 0)
				goto is_new;
			return error(_("%s: does not exist in index"), old_name);
		}
		*ce = active_cache[pos];
		if (stat_ret < 0) {
			struct checkout costate;
			/* checkout */
			memset(&costate, 0, sizeof(costate));
			costate.base_dir = "";
			costate.refresh_cache = 1;
			if (checkout_entry(*ce, &costate, NULL) ||
			    lstat(old_name, st))
				return -1;
		}
		if (!cached && verify_index_match(*ce, st))
			return error(_("%s: does not match index"), old_name);
		if (cached)
			st_mode = (*ce)->ce_mode;
	} else if (stat_ret < 0) {
		if (patch->is_new < 0)
			goto is_new;
		return error(_("%s: %s"), old_name, strerror(errno));
	}

	if (!cached && !tpatch)
		st_mode = ce_mode_from_stat(*ce, st->st_mode);

	if (patch->is_new < 0)
		patch->is_new = 0;
	if (!patch->old_mode)
		patch->old_mode = st_mode;
	if ((st_mode ^ patch->old_mode) & S_IFMT)
		return error(_("%s: wrong type"), old_name);
	if (st_mode != patch->old_mode)
		warning(_("%s has type %o, expected %o"),
			old_name, st_mode, patch->old_mode);
	if (!patch->new_mode && !patch->is_delete)
		patch->new_mode = st_mode;
	return 0;

 is_new:
	patch->is_new = 1;
	patch->is_delete = 0;
	free(patch->old_name);
	patch->old_name = NULL;
	return 0;
}

/*
 * Check and apply the patch in-core; leave the result in patch->result
 * for the caller to write it out to the final destination.
 */
static int check_patch(struct patch *patch)
{
	struct stat st;
	const char *old_name = patch->old_name;
	const char *new_name = patch->new_name;
	const char *name = old_name ? old_name : new_name;
	struct cache_entry *ce = NULL;
	struct patch *tpatch;
	int ok_if_exists;
	int status;

	patch->rejected = 1; /* we will drop this after we succeed */

	status = check_preimage(patch, &ce, &st);
	if (status)
		return status;
	old_name = patch->old_name;

	if ((tpatch = in_fn_table(new_name)) &&
			(was_deleted(tpatch) || to_be_deleted(tpatch)))
		/*
		 * A type-change diff is always split into a patch to
		 * delete old, immediately followed by a patch to
		 * create new (see diff.c::run_diff()); in such a case
		 * it is Ok that the entry to be deleted by the
		 * previous patch is still in the working tree and in
		 * the index.
		 */
		ok_if_exists = 1;
	else
		ok_if_exists = 0;

	if (new_name &&
	    ((0 < patch->is_new) | (0 < patch->is_rename) | patch->is_copy)) {
		if (check_index &&
		    cache_name_pos(new_name, strlen(new_name)) >= 0 &&
		    !ok_if_exists)
			return error(_("%s: already exists in index"), new_name);
		if (!cached) {
			int err = check_to_create_blob(new_name, ok_if_exists);
			if (err)
				return err;
		}
		if (!patch->new_mode) {
			if (0 < patch->is_new)
				patch->new_mode = S_IFREG | 0644;
			else
				patch->new_mode = patch->old_mode;
		}
	}

	if (new_name && old_name) {
		int same = !strcmp(old_name, new_name);
		if (!patch->new_mode)
			patch->new_mode = patch->old_mode;
		if ((patch->old_mode ^ patch->new_mode) & S_IFMT)
			return error(_("new mode (%o) of %s does not match old mode (%o)%s%s"),
				patch->new_mode, new_name, patch->old_mode,
				same ? "" : " of ", same ? "" : old_name);
	}

	if (apply_data(patch, &st, ce) < 0)
		return error(_("%s: patch does not apply"), name);
	patch->rejected = 0;
	return 0;
}

static int check_patch_list(struct patch *patch)
{
	int err = 0;

	prepare_fn_table(patch);
	while (patch) {
		if (apply_verbosely)
			say_patch_name(stderr,
				       _("Checking patch %s..."), patch);
		err |= check_patch(patch);
		patch = patch->next;
	}
	return err;
}

/* This function tries to read the sha1 from the current index */
static int get_current_sha1(const char *path, unsigned char *sha1)
{
	int pos;

	if (read_cache() < 0)
		return -1;
	pos = cache_name_pos(path, strlen(path));
	if (pos < 0)
		return -1;
	hashcpy(sha1, active_cache[pos]->sha1);
	return 0;
}

/* Build an index that contains the just the files needed for a 3way merge */
static void build_fake_ancestor(struct patch *list, const char *filename)
{
	struct patch *patch;
	struct index_state result = { NULL };
	int fd;

	/* Once we start supporting the reverse patch, it may be
	 * worth showing the new sha1 prefix, but until then...
	 */
	for (patch = list; patch; patch = patch->next) {
		const unsigned char *sha1_ptr;
		unsigned char sha1[20];
		struct cache_entry *ce;
		const char *name;

		name = patch->old_name ? patch->old_name : patch->new_name;
		if (0 < patch->is_new)
			continue;
		else if (get_sha1(patch->old_sha1_prefix, sha1))
			/* git diff has no index line for mode/type changes */
			if (!patch->lines_added && !patch->lines_deleted) {
				if (get_current_sha1(patch->old_name, sha1))
					die("mode change for %s, which is not "
						"in current HEAD", name);
				sha1_ptr = sha1;
			} else
				die("sha1 information is lacking or useless "
					"(%s).", name);
		else
			sha1_ptr = sha1;

		ce = make_cache_entry(patch->old_mode, sha1_ptr, name, 0, 0);
		if (!ce)
			die(_("make_cache_entry failed for path '%s'"), name);
		if (add_index_entry(&result, ce, ADD_CACHE_OK_TO_ADD))
			die ("Could not add %s to temporary index", name);
	}

	fd = open(filename, O_WRONLY | O_CREAT, 0666);
	if (fd < 0 || write_index(&result, fd) || close(fd))
		die ("Could not write temporary index to %s", filename);

	discard_index(&result);
}

static void stat_patch_list(struct patch *patch)
{
	int files, adds, dels;

	for (files = adds = dels = 0 ; patch ; patch = patch->next) {
		files++;
		adds += patch->lines_added;
		dels += patch->lines_deleted;
		show_stats(patch);
	}

	print_stat_summary(stdout, files, adds, dels);
}

static void numstat_patch_list(struct patch *patch)
{
	for ( ; patch; patch = patch->next) {
		const char *name;
		name = patch->new_name ? patch->new_name : patch->old_name;
		if (patch->is_binary)
			printf("-\t-\t");
		else
			printf("%d\t%d\t", patch->lines_added, patch->lines_deleted);
		write_name_quoted(name, stdout, line_termination);
	}
}

static void show_file_mode_name(const char *newdelete, unsigned int mode, const char *name)
{
	if (mode)
		printf(" %s mode %06o %s\n", newdelete, mode, name);
	else
		printf(" %s %s\n", newdelete, name);
}

static void show_mode_change(struct patch *p, int show_name)
{
	if (p->old_mode && p->new_mode && p->old_mode != p->new_mode) {
		if (show_name)
			printf(" mode change %06o => %06o %s\n",
			       p->old_mode, p->new_mode, p->new_name);
		else
			printf(" mode change %06o => %06o\n",
			       p->old_mode, p->new_mode);
	}
}

static void show_rename_copy(struct patch *p)
{
	const char *renamecopy = p->is_rename ? "rename" : "copy";
	const char *old, *new;

	/* Find common prefix */
	old = p->old_name;
	new = p->new_name;
	while (1) {
		const char *slash_old, *slash_new;
		slash_old = strchr(old, '/');
		slash_new = strchr(new, '/');
		if (!slash_old ||
		    !slash_new ||
		    slash_old - old != slash_new - new ||
		    memcmp(old, new, slash_new - new))
			break;
		old = slash_old + 1;
		new = slash_new + 1;
	}
	/* p->old_name thru old is the common prefix, and old and new
	 * through the end of names are renames
	 */
	if (old != p->old_name)
		printf(" %s %.*s{%s => %s} (%d%%)\n", renamecopy,
		       (int)(old - p->old_name), p->old_name,
		       old, new, p->score);
	else
		printf(" %s %s => %s (%d%%)\n", renamecopy,
		       p->old_name, p->new_name, p->score);
	show_mode_change(p, 0);
}

static void summary_patch_list(struct patch *patch)
{
	struct patch *p;

	for (p = patch; p; p = p->next) {
		if (p->is_new)
			show_file_mode_name("create", p->new_mode, p->new_name);
		else if (p->is_delete)
			show_file_mode_name("delete", p->old_mode, p->old_name);
		else {
			if (p->is_rename || p->is_copy)
				show_rename_copy(p);
			else {
				if (p->score) {
					printf(" rewrite %s (%d%%)\n",
					       p->new_name, p->score);
					show_mode_change(p, 0);
				}
				else
					show_mode_change(p, 1);
			}
		}
	}
}

static void patch_stats(struct patch *patch)
{
	int lines = patch->lines_added + patch->lines_deleted;

	if (lines > max_change)
		max_change = lines;
	if (patch->old_name) {
		int len = quote_c_style(patch->old_name, NULL, NULL, 0);
		if (!len)
			len = strlen(patch->old_name);
		if (len > max_len)
			max_len = len;
	}
	if (patch->new_name) {
		int len = quote_c_style(patch->new_name, NULL, NULL, 0);
		if (!len)
			len = strlen(patch->new_name);
		if (len > max_len)
			max_len = len;
	}
}

static void remove_file(struct patch *patch, int rmdir_empty)
{
	if (update_index) {
		if (remove_file_from_cache(patch->old_name) < 0)
			die(_("unable to remove %s from index"), patch->old_name);
	}
	if (!cached) {
		if (!remove_or_warn(patch->old_mode, patch->old_name) && rmdir_empty) {
			remove_path(patch->old_name);
		}
	}
}

static void add_index_file(const char *path, unsigned mode, void *buf, unsigned long size)
{
	struct stat st;
	struct cache_entry *ce;
	int namelen = strlen(path);
	unsigned ce_size = cache_entry_size(namelen);

	if (!update_index)
		return;

	ce = xcalloc(1, ce_size);
	memcpy(ce->name, path, namelen);
	ce->ce_mode = create_ce_mode(mode);
	ce->ce_flags = namelen;
	if (S_ISGITLINK(mode)) {
		const char *s = buf;

		if (get_sha1_hex(s + strlen("Subproject commit "), ce->sha1))
			die(_("corrupt patch for subproject %s"), path);
	} else {
		if (!cached) {
			if (lstat(path, &st) < 0)
				die_errno(_("unable to stat newly created file '%s'"),
					  path);
			fill_stat_cache_info(ce, &st);
		}
		if (write_sha1_file(buf, size, blob_type, ce->sha1) < 0)
			die(_("unable to create backing store for newly created file %s"), path);
	}
	if (add_cache_entry(ce, ADD_CACHE_OK_TO_ADD) < 0)
		die(_("unable to add cache entry for %s"), path);
}

static int try_create_file(const char *path, unsigned int mode, const char *buf, unsigned long size)
{
	int fd;
	struct strbuf nbuf = STRBUF_INIT;

	if (S_ISGITLINK(mode)) {
		struct stat st;
		if (!lstat(path, &st) && S_ISDIR(st.st_mode))
			return 0;
		return mkdir(path, 0777);
	}

	if (has_symlinks && S_ISLNK(mode))
		/* Although buf:size is counted string, it also is NUL
		 * terminated.
		 */
		return symlink(buf, path);

	fd = open(path, O_CREAT | O_EXCL | O_WRONLY, (mode & 0100) ? 0777 : 0666);
	if (fd < 0)
		return -1;

	if (convert_to_working_tree(path, buf, size, &nbuf)) {
		size = nbuf.len;
		buf  = nbuf.buf;
	}
	write_or_die(fd, buf, size);
	strbuf_release(&nbuf);

	if (close(fd) < 0)
		die_errno(_("closing file '%s'"), path);
	return 0;
}

/*
 * We optimistically assume that the directories exist,
 * which is true 99% of the time anyway. If they don't,
 * we create them and try again.
 */
static void create_one_file(char *path, unsigned mode, const char *buf, unsigned long size)
{
	if (cached)
		return;
	if (!try_create_file(path, mode, buf, size))
		return;

	if (errno == ENOENT) {
		if (safe_create_leading_directories(path))
			return;
		if (!try_create_file(path, mode, buf, size))
			return;
	}

	if (errno == EEXIST || errno == EACCES) {
		/* We may be trying to create a file where a directory
		 * used to be.
		 */
		struct stat st;
		if (!lstat(path, &st) && (!S_ISDIR(st.st_mode) || !rmdir(path)))
			errno = EEXIST;
	}

	if (errno == EEXIST) {
		unsigned int nr = getpid();

		for (;;) {
			char newpath[PATH_MAX];
			mksnpath(newpath, sizeof(newpath), "%s~%u", path, nr);
			if (!try_create_file(newpath, mode, buf, size)) {
				if (!rename(newpath, path))
					return;
				unlink_or_warn(newpath);
				break;
			}
			if (errno != EEXIST)
				break;
			++nr;
		}
	}
	die_errno(_("unable to write file '%s' mode %o"), path, mode);
}

static void create_file(struct patch *patch)
{
	char *path = patch->new_name;
	unsigned mode = patch->new_mode;
	unsigned long size = patch->resultsize;
	char *buf = patch->result;

	if (!mode)
		mode = S_IFREG | 0644;
	create_one_file(path, mode, buf, size);
	add_index_file(path, mode, buf, size);
}

/* phase zero is to remove, phase one is to create */
static void write_out_one_result(struct patch *patch, int phase)
{
	if (patch->is_delete > 0) {
		if (phase == 0)
			remove_file(patch, 1);
		return;
	}
	if (patch->is_new > 0 || patch->is_copy) {
		if (phase == 1)
			create_file(patch);
		return;
	}
	/*
	 * Rename or modification boils down to the same
	 * thing: remove the old, write the new
	 */
	if (phase == 0)
		remove_file(patch, patch->is_rename);
	if (phase == 1)
		create_file(patch);
}

static int write_out_one_reject(struct patch *patch)
{
	FILE *rej;
	char namebuf[PATH_MAX];
	struct fragment *frag;
	int cnt = 0;
	struct strbuf sb = STRBUF_INIT;

	for (cnt = 0, frag = patch->fragments; frag; frag = frag->next) {
		if (!frag->rejected)
			continue;
		cnt++;
	}

	if (!cnt) {
		if (apply_verbosely)
			say_patch_name(stderr,
				       _("Applied patch %s cleanly."), patch);
		return 0;
	}

	/* This should not happen, because a removal patch that leaves
	 * contents are marked "rejected" at the patch level.
	 */
	if (!patch->new_name)
		die(_("internal error"));

	/* Say this even without --verbose */
	strbuf_addf(&sb, Q_("Applying patch %%s with %d reject...",
			    "Applying patch %%s with %d rejects...",
			    cnt),
		    cnt);
	say_patch_name(stderr, sb.buf, patch);
	strbuf_release(&sb);

	cnt = strlen(patch->new_name);
	if (ARRAY_SIZE(namebuf) <= cnt + 5) {
		cnt = ARRAY_SIZE(namebuf) - 5;
		warning(_("truncating .rej filename to %.*s.rej"),
			cnt - 1, patch->new_name);
	}
	memcpy(namebuf, patch->new_name, cnt);
	memcpy(namebuf + cnt, ".rej", 5);

	rej = fopen(namebuf, "w");
	if (!rej)
		return error(_("cannot open %s: %s"), namebuf, strerror(errno));

	/* Normal git tools never deal with .rej, so do not pretend
	 * this is a git patch by saying --git nor give extended
	 * headers.  While at it, maybe please "kompare" that wants
	 * the trailing TAB and some garbage at the end of line ;-).
	 */
	fprintf(rej, "diff a/%s b/%s\t(rejected hunks)\n",
		patch->new_name, patch->new_name);
	for (cnt = 1, frag = patch->fragments;
	     frag;
	     cnt++, frag = frag->next) {
		if (!frag->rejected) {
			fprintf_ln(stderr, _("Hunk #%d applied cleanly."), cnt);
			continue;
		}
		fprintf_ln(stderr, _("Rejected hunk #%d."), cnt);
		fprintf(rej, "%.*s", frag->size, frag->patch);
		if (frag->patch[frag->size-1] != '\n')
			fputc('\n', rej);
	}
	fclose(rej);
	return -1;
}

static int write_out_results(struct patch *list)
{
	int phase;
	int errs = 0;
	struct patch *l;

	for (phase = 0; phase < 2; phase++) {
		l = list;
		while (l) {
			if (l->rejected)
				errs = 1;
			else {
				write_out_one_result(l, phase);
				if (phase == 1 && write_out_one_reject(l))
					errs = 1;
			}
			l = l->next;
		}
	}
	return errs;
}

static struct lock_file lock_file;

static struct string_list limit_by_name;
static int has_include;
static void add_name_limit(const char *name, int exclude)
{
	struct string_list_item *it;

	it = string_list_append(&limit_by_name, name);
	it->util = exclude ? NULL : (void *) 1;
}

static int use_patch(struct patch *p)
{
	const char *pathname = p->new_name ? p->new_name : p->old_name;
	int i;

	/* Paths outside are not touched regardless of "--include" */
	if (0 < prefix_length) {
		int pathlen = strlen(pathname);
		if (pathlen <= prefix_length ||
		    memcmp(prefix, pathname, prefix_length))
			return 0;
	}

	/* See if it matches any of exclude/include rule */
	for (i = 0; i < limit_by_name.nr; i++) {
		struct string_list_item *it = &limit_by_name.items[i];
		if (!fnmatch(it->string, pathname, 0))
			return (it->util != NULL);
	}

	/*
	 * If we had any include, a path that does not match any rule is
	 * not used.  Otherwise, we saw bunch of exclude rules (or none)
	 * and such a path is used.
	 */
	return !has_include;
}


static void prefix_one(char **name)
{
	char *old_name = *name;
	if (!old_name)
		return;
	*name = xstrdup(prefix_filename(prefix, prefix_length, *name));
	free(old_name);
}

static void prefix_patches(struct patch *p)
{
	if (!prefix || p->is_toplevel_relative)
		return;
	for ( ; p; p = p->next) {
		prefix_one(&p->new_name);
		prefix_one(&p->old_name);
	}
}

#define INACCURATE_EOF	(1<<0)
#define RECOUNT		(1<<1)

static int apply_patch(int fd, const char *filename, int options)
{
	size_t offset;
	struct strbuf buf = STRBUF_INIT; /* owns the patch text */
	struct patch *list = NULL, **listp = &list;
	int skipped_patch = 0;

	patch_input_file = filename;
	read_patch_file(&buf, fd);
	offset = 0;
	while (offset < buf.len) {
		struct patch *patch;
		int nr;

		patch = xcalloc(1, sizeof(*patch));
		patch->inaccurate_eof = !!(options & INACCURATE_EOF);
		patch->recount =  !!(options & RECOUNT);
		nr = parse_chunk(buf.buf + offset, buf.len - offset, patch);
		if (nr < 0)
			break;
		if (apply_in_reverse)
			reverse_patches(patch);
		if (prefix)
			prefix_patches(patch);
		if (use_patch(patch)) {
			patch_stats(patch);
			*listp = patch;
			listp = &patch->next;
		}
		else {
			free_patch(patch);
			skipped_patch++;
		}
		offset += nr;
	}

	if (!list && !skipped_patch)
		die(_("unrecognized input"));

	if (whitespace_error && (ws_error_action == die_on_ws_error))
		apply = 0;

	update_index = check_index && apply;
	if (update_index && newfd < 0)
		newfd = hold_locked_index(&lock_file, 1);

	if (check_index) {
		if (read_cache() < 0)
			die(_("unable to read index file"));
	}

	if ((check || apply) &&
	    check_patch_list(list) < 0 &&
	    !apply_with_reject)
		exit(1);

	if (apply && write_out_results(list))
		exit(1);

	if (fake_ancestor)
		build_fake_ancestor(list, fake_ancestor);

	if (diffstat)
		stat_patch_list(list);

	if (numstat)
		numstat_patch_list(list);

	if (summary)
		summary_patch_list(list);

	free_patch_list(list);
	strbuf_release(&buf);
	string_list_clear(&fn_table, 0);
	return 0;
}

static int git_apply_config(const char *var, const char *value, void *cb)
{
	if (!strcmp(var, "apply.whitespace"))
		return git_config_string(&apply_default_whitespace, var, value);
	else if (!strcmp(var, "apply.ignorewhitespace"))
		return git_config_string(&apply_default_ignorewhitespace, var, value);
	return git_default_config(var, value, cb);
}

static int option_parse_exclude(const struct option *opt,
				const char *arg, int unset)
{
	add_name_limit(arg, 1);
	return 0;
}

static int option_parse_include(const struct option *opt,
				const char *arg, int unset)
{
	add_name_limit(arg, 0);
	has_include = 1;
	return 0;
}

static int option_parse_p(const struct option *opt,
			  const char *arg, int unset)
{
	p_value = atoi(arg);
	p_value_known = 1;
	return 0;
}

static int option_parse_z(const struct option *opt,
			  const char *arg, int unset)
{
	if (unset)
		line_termination = '\n';
	else
		line_termination = 0;
	return 0;
}

static int option_parse_space_change(const struct option *opt,
			  const char *arg, int unset)
{
	if (unset)
		ws_ignore_action = ignore_ws_none;
	else
		ws_ignore_action = ignore_ws_change;
	return 0;
}

static int option_parse_whitespace(const struct option *opt,
				   const char *arg, int unset)
{
	const char **whitespace_option = opt->value;

	*whitespace_option = arg;
	parse_whitespace_option(arg);
	return 0;
}

static int option_parse_directory(const struct option *opt,
				  const char *arg, int unset)
{
	root_len = strlen(arg);
	if (root_len && arg[root_len - 1] != '/') {
		char *new_root;
		root = new_root = xmalloc(root_len + 2);
		strcpy(new_root, arg);
		strcpy(new_root + root_len++, "/");
	} else
		root = arg;
	return 0;
}

int cmd_apply(int argc, const char **argv, const char *prefix_)
{
	int i;
	int errs = 0;
	int is_not_gitdir = !startup_info->have_repository;
	int force_apply = 0;

	const char *whitespace_option = NULL;

	struct option builtin_apply_options[] = {
		{ OPTION_CALLBACK, 0, "exclude", NULL, "path",
			"don't apply changes matching the given path",
			0, option_parse_exclude },
		{ OPTION_CALLBACK, 0, "include", NULL, "path",
			"apply changes matching the given path",
			0, option_parse_include },
		{ OPTION_CALLBACK, 'p', NULL, NULL, "num",
			"remove <num> leading slashes from traditional diff paths",
			0, option_parse_p },
		OPT_BOOLEAN(0, "no-add", &no_add,
			"ignore additions made by the patch"),
		OPT_BOOLEAN(0, "stat", &diffstat,
			"instead of applying the patch, output diffstat for the input"),
		OPT_NOOP_NOARG(0, "allow-binary-replacement"),
		OPT_NOOP_NOARG(0, "binary"),
		OPT_BOOLEAN(0, "numstat", &numstat,
			"shows number of added and deleted lines in decimal notation"),
		OPT_BOOLEAN(0, "summary", &summary,
			"instead of applying the patch, output a summary for the input"),
		OPT_BOOLEAN(0, "check", &check,
			"instead of applying the patch, see if the patch is applicable"),
		OPT_BOOLEAN(0, "index", &check_index,
			"make sure the patch is applicable to the current index"),
		OPT_BOOLEAN(0, "cached", &cached,
			"apply a patch without touching the working tree"),
		OPT_BOOLEAN(0, "apply", &force_apply,
			"also apply the patch (use with --stat/--summary/--check)"),
		OPT_FILENAME(0, "build-fake-ancestor", &fake_ancestor,
			"build a temporary index based on embedded index information"),
		{ OPTION_CALLBACK, 'z', NULL, NULL, NULL,
			"paths are separated with NUL character",
			PARSE_OPT_NOARG, option_parse_z },
		OPT_INTEGER('C', NULL, &p_context,
				"ensure at least <n> lines of context match"),
		{ OPTION_CALLBACK, 0, "whitespace", &whitespace_option, "action",
			"detect new or modified lines that have whitespace errors",
			0, option_parse_whitespace },
		{ OPTION_CALLBACK, 0, "ignore-space-change", NULL, NULL,
			"ignore changes in whitespace when finding context",
			PARSE_OPT_NOARG, option_parse_space_change },
		{ OPTION_CALLBACK, 0, "ignore-whitespace", NULL, NULL,
			"ignore changes in whitespace when finding context",
			PARSE_OPT_NOARG, option_parse_space_change },
		OPT_BOOLEAN('R', "reverse", &apply_in_reverse,
			"apply the patch in reverse"),
		OPT_BOOLEAN(0, "unidiff-zero", &unidiff_zero,
			"don't expect at least one line of context"),
		OPT_BOOLEAN(0, "reject", &apply_with_reject,
			"leave the rejected hunks in corresponding *.rej files"),
		OPT_BOOLEAN(0, "allow-overlap", &allow_overlap,
			"allow overlapping hunks"),
		OPT__VERBOSE(&apply_verbosely, "be verbose"),
		OPT_BIT(0, "inaccurate-eof", &options,
			"tolerate incorrectly detected missing new-line at the end of file",
			INACCURATE_EOF),
		OPT_BIT(0, "recount", &options,
			"do not trust the line counts in the hunk headers",
			RECOUNT),
		{ OPTION_CALLBACK, 0, "directory", NULL, "root",
			"prepend <root> to all filenames",
			0, option_parse_directory },
		OPT_END()
	};

	prefix = prefix_;
	prefix_length = prefix ? strlen(prefix) : 0;
	git_config(git_apply_config, NULL);
	if (apply_default_whitespace)
		parse_whitespace_option(apply_default_whitespace);
	if (apply_default_ignorewhitespace)
		parse_ignorewhitespace_option(apply_default_ignorewhitespace);

	argc = parse_options(argc, argv, prefix, builtin_apply_options,
			apply_usage, 0);

	if (apply_with_reject)
		apply = apply_verbosely = 1;
	if (!force_apply && (diffstat || numstat || summary || check || fake_ancestor))
		apply = 0;
	if (check_index && is_not_gitdir)
		die(_("--index outside a repository"));
	if (cached) {
		if (is_not_gitdir)
			die(_("--cached outside a repository"));
		check_index = 1;
	}
	for (i = 0; i < argc; i++) {
		const char *arg = argv[i];
		int fd;

		if (!strcmp(arg, "-")) {
			errs |= apply_patch(0, "<stdin>", options);
			read_stdin = 0;
			continue;
		} else if (0 < prefix_length)
			arg = prefix_filename(prefix, prefix_length, arg);

		fd = open(arg, O_RDONLY);
		if (fd < 0)
			die_errno(_("can't open patch '%s'"), arg);
		read_stdin = 0;
		set_default_whitespace_mode(whitespace_option);
		errs |= apply_patch(fd, arg, options);
		close(fd);
	}
	set_default_whitespace_mode(whitespace_option);
	if (read_stdin)
		errs |= apply_patch(0, "<stdin>", options);
	if (whitespace_error) {
		if (squelch_whitespace_errors &&
		    squelch_whitespace_errors < whitespace_error) {
			int squelched =
				whitespace_error - squelch_whitespace_errors;
			warning(Q_("squelched %d whitespace error",
				   "squelched %d whitespace errors",
				   squelched),
				squelched);
		}
		if (ws_error_action == die_on_ws_error)
			die(Q_("%d line adds whitespace errors.",
			       "%d lines add whitespace errors.",
			       whitespace_error),
			    whitespace_error);
		if (applied_after_fixing_ws && apply)
			warning("%d line%s applied after"
				" fixing whitespace errors.",
				applied_after_fixing_ws,
				applied_after_fixing_ws == 1 ? "" : "s");
		else if (whitespace_error)
			warning(Q_("%d line adds whitespace errors.",
				   "%d lines add whitespace errors.",
				   whitespace_error),
				whitespace_error);
	}

	if (update_index) {
		if (write_cache(newfd, active_cache, active_nr) ||
		    commit_locked_index(&lock_file))
			die(_("Unable to write new index file"));
	}

	return !!errs;
}<|MERGE_RESOLUTION|>--- conflicted
+++ resolved
@@ -1458,20 +1458,14 @@
 				continue;
 			if (!patch->old_name && !patch->new_name) {
 				if (!patch->def_name)
-<<<<<<< HEAD
-					die("git diff header lacks filename information when removing "
-					    "%d leading pathname components (line %d)" , p_value, linenr);
-				patch->old_name = xstrdup(patch->def_name);
-				patch->new_name = xstrdup(patch->def_name);
-=======
 					die(Q_("git diff header lacks filename information when removing "
 					       "%d leading pathname component (line %d)",
 					       "git diff header lacks filename information when removing "
 					       "%d leading pathname components (line %d)",
 					       p_value),
 					    p_value, linenr);
-				patch->old_name = patch->new_name = patch->def_name;
->>>>>>> 4470ef94
+				patch->old_name = xstrdup(patch->def_name);
+				patch->new_name = xstrdup(patch->def_name);
 			}
 			if (!patch->is_delete && !patch->new_name)
 				die("git diff header lacks filename information "
