--- conflicted
+++ resolved
@@ -35,11 +35,8 @@
 static int gc_auto_pack_limit = 50;
 static int detach_auto = 1;
 static const char *prune_expire = "2.weeks.ago";
-<<<<<<< HEAD
 static const char *prune_repos_expire = "3.months.ago";
-=======
 static int delta_base_offset = 1;
->>>>>>> 27e304a2
 
 static struct argv_array pack_refs_cmd = ARGV_ARRAY_INIT;
 static struct argv_array reflog = ARGV_ARRAY_INIT;
